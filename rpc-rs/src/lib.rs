--- conflicted
+++ resolved
@@ -11,16 +11,16 @@
 #[cfg(not(target_arch = "wasm32"))]
 pub use wascap;
 
+#[cfg(not(target_arch = "wasm32"))]
+#[cfg(feature = "otel")]
+#[macro_use]
+pub mod otel;
+
 mod actor_wasm;
 pub mod cbor;
 pub mod common;
-<<<<<<< HEAD
 pub(crate) mod document;
 pub mod error;
-=======
-#[cfg(feature = "otel")]
-pub mod otel;
->>>>>>> 6621944a
 pub mod provider;
 pub(crate) mod provider_main;
 mod wasmbus_model;
@@ -48,6 +48,8 @@
 #[cfg(not(target_arch = "wasm32"))]
 pub(crate) mod chunkify;
 mod wasmbus_core;
+
+#[macro_use]
 
 pub mod model {
     // re-export model lib as "model"
