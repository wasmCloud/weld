--- conflicted
+++ resolved
@@ -88,13 +88,8 @@
                     } else {
                         crate::provider::DEFAULT_NATS_ADDR
                     };
-<<<<<<< HEAD
                     let nats_server = crate::async_nats::ServerAddr::from_str(nats_addr).map_err(|e| {
                         RpcError::InvalidParameter(format!("Invalid nats server url '{}': {}", nats_addr, e))
-=======
-                    let nats_server = async_nats::ServerAddr::from_str(nats_addr).map_err(|e| {
-                        RpcError::InvalidParameter(format!("Invalid nats server url '{nats_addr}': {e}"))
->>>>>>> 619b2f9d
                     })?;
 
                     // Connect to nats
