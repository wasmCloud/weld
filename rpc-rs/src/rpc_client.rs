--- conflicted
+++ resolved
@@ -1,30 +1,24 @@
 #![cfg(not(target_arch = "wasm32"))]
 
+use async_nats::HeaderMap;
 use std::{
     convert::{TryFrom, TryInto},
     sync::Arc,
     time::Duration,
 };
-
-<<<<<<< HEAD
+use tracing::Instrument;
+
 use crate::wascap::{jwt, prelude::Claims};
+use futures::Future;
 #[cfg(feature = "prometheus")]
 use prometheus::{IntCounter, Opts};
-=======
-use nats_aflowt::{header::HeaderMap, Connection};
-use ring::digest::{Context, SHA256};
->>>>>>> 6621944a
 use serde::{de::DeserializeOwned, Serialize};
 use serde_json::Value as JsonValue;
-use tracing::{debug, error, instrument, trace, warn};
-
-<<<<<<< HEAD
-=======
-#[cfg(all(feature = "chunkify", not(target_arch = "wasm32")))]
-use crate::chunkify::chunkify_endpoint;
+use tracing::{debug, error, trace};
+
 #[cfg(feature = "otel")]
 use crate::otel::OtelHeaderInjector;
->>>>>>> 6621944a
+
 use crate::{
     chunkify,
     common::Message,
@@ -94,6 +88,7 @@
     // bytes sent in response to received rpc messages
     pub(crate) rpc_recv_resp_bytes: IntCounter,
 }
+
 /// Returns the rpc topic (subject) name for sending to an actor or provider.
 /// A provider entity must have the public_key and link_name fields filled in.
 /// An actor entity must have a public_key and an empty link_name.
@@ -189,7 +184,6 @@
     where
         Target: Into<WasmCloudEntity>,
     {
-<<<<<<< HEAD
         let rc = self.inner_rpc(origin, target, lattice, message, true, self.timeout).await;
         #[cfg(feature = "prometheus")]
         {
@@ -198,9 +192,6 @@
             }
         }
         rc
-=======
-        self.inner_rpc(origin, target, message, true, self.timeout).await
->>>>>>> 6621944a
     }
 
     /// Send a wasmbus rpc message, with a timeout.
@@ -218,7 +209,6 @@
     where
         Target: Into<WasmCloudEntity>,
     {
-<<<<<<< HEAD
         let rc = self.inner_rpc(origin, target, lattice, message, true, Some(timeout)).await;
         #[cfg(feature = "prometheus")]
         {
@@ -227,9 +217,6 @@
             }
         }
         rc
-=======
-        self.inner_rpc(origin, target, message, true, Some(timeout)).await
->>>>>>> 6621944a
     }
 
     /// Send a wasmbus rpc message without waiting for response.
@@ -261,7 +248,7 @@
     }
 
     /// request or publish an rpc invocation
-    #[instrument(level = "debug", skip(self, origin, target, message), fields(issuer = tracing::field::Empty, origin_url = tracing::field::Empty, subject = tracing::field::Empty, target_url = tracing::field::Empty, method = tracing::field::Empty))]
+    //    #[instrument(level = "debug", skip(self, origin, target, message), fields(issuer = tracing::field::Empty, origin_url = tracing::field::Empty, subject = tracing::field::Empty, target_url = tracing::field::Empty, method = tracing::field::Empty))]
     async fn inner_rpc<Target>(
         &self,
         origin: WasmCloudEntity,
@@ -283,19 +270,16 @@
 
         // Record all of the fields on the span. To avoid extra allocations, we are only going to
         // record here after we generate/derive the values
-        let current_span = tracing::span::Span::current();
-        current_span.record("issuer", &tracing::field::display(issuer.clone()));
-        current_span.record("origin_url", &tracing::field::display(&origin_url));
-        current_span.record("subject", &tracing::field::display(&subject));
-        current_span.record("target_url", &tracing::field::display(&raw_target_url));
-        current_span.record("method", &tracing::field::display(message.method));
-
-<<<<<<< HEAD
+        #[cfg(feature = "otel")]
+        let span = tracing::span::Span::current();
+        span_record!(span, "provider_id", &issuer);
+        span_record!(span, "method", &message.method);
+        span_record!(span, "lattice_id", lattice);
+        span_record!(span, "target_id", &target.public_key);
+        span_record!(span, "inv_id", &subject);
+
         debug!("rpc_client sending");
         let claims = Claims::<jwt::Invocation>::new(
-=======
-        let claims = wascap::prelude::Claims::<wascap::prelude::Invocation>::new(
->>>>>>> 6621944a
             issuer.clone(),
             subject.clone(),
             &target_url,
@@ -333,17 +317,24 @@
             debug!(invocation_id = %inv_id, %len, "chunkifying invocation");
             // start chunking thread
             let lattice = lattice.to_string();
-            tokio::task::spawn_blocking(move || {
-                let ce = chunkify::chunkify_endpoint(None, lattice)?;
-                ce.chunkify(&inv_id, &mut body.as_slice())
+            if let Err(error) = async_span!({
+                tokio::task::spawn_blocking(move || {
+                    let ce = chunkify::chunkify_endpoint(None, lattice)?;
+                    ce.chunkify(&inv_id, &mut body.as_slice())
+                })
+                .await
             })
+            .await
+            .map_err(|join_e| RpcError::Other(join_e.to_string()))?
+            {
+                error!(%error, "chunking error");
+                return Err(RpcError::Other(error.to_string()));
+            }
             // I tried starting the send to ObjectStore in background thread,
             // and then send the rpc, but if the objectstore hasn't completed,
             // the recipient gets a missing object error,
             // so we need to flush this first
-            .await
             // any errors sending chunks will cause send to fail with RpcError::Nats
-            .map_err(|e| RpcError::Other(e.to_string()))??;
         }
 
         let timeout = if chunkify {
@@ -363,32 +354,31 @@
             }
         }
         if expect_response {
+            let this = self.clone();
+            let topic_ = topic.clone();
             let payload = if let Some(timeout) = timeout {
-                // if we expect a response before timeout, finish sending all chunks, then wait for response
-                match tokio::time::timeout(timeout, self.request(topic, nats_body)).await {
-                    Ok(Ok(result)) => Ok(result),
-                    Ok(Err(rpc_err)) => Err(RpcError::Nats(format!(
-                        "rpc send error: {}: {}",
-                        target_url, rpc_err
-                    ))),
-                    Err(timeout_err) => {
+                match async_span!({
+                    tokio::time::timeout(timeout, this.request(topic, nats_body)).await
+                })
+                .await
+                {
+                    Err(elapsed) => {
                         #[cfg(feature = "prometheus")]
-                        {
-                            self.stats.rpc_sent_timeouts.inc();
-                        }
-                        error!(error = %timeout_err, "rpc timeout: sending to target");
-                        Err(RpcError::Timeout(format!(
-                            "sending to {}: {}",
-                            &target_url, timeout_err
-                        )))
+                        self.stats.rpc_sent_timeouts.inc();
+                        Err(RpcError::Timeout(elapsed.to_string()))
                     }
+                    Ok(Ok(data)) => Ok(data),
+                    Ok(Err(err)) => Err(RpcError::Nats(err.to_string())),
                 }
             } else {
-                // no timeout, wait indefinitely or until host times out
-                self.request(topic, nats_body)
+                async_span!({ this.request(topic, nats_body).await })
                     .await
-                    .map_err(|e| RpcError::Nats(format!("rpc send error: {}: {}", target_url, e)))
-            }?;
+                    .map_err(|e| RpcError::Nats(e.to_string()))
+            }
+            .map_err(|error| {
+                error!(%error, topic=%topic_, "sending request");
+                error
+            })?;
 
             let inv_response =
                 crate::common::deserialize::<InvocationResponse>(&payload).map_err(|e| {
@@ -411,9 +401,12 @@
                         {
                             self.stats.rpc_sent_resp_chunky.inc();
                         }
-                        tokio::task::spawn_blocking(move || {
-                            let ce = chunkify::chunkify_endpoint(None, lattice)?;
-                            ce.get_unchunkified_response(&inv_response.invocation_id)
+                        async_span!({
+                            tokio::task::spawn_blocking(move || {
+                                let ce = chunkify::chunkify_endpoint(None, lattice)?;
+                                ce.get_unchunkified_response(&inv_response.invocation_id)
+                            })
+                            .await
                         })
                         .await
                         .map_err(|je| RpcError::Other(format!("join/resp-chunk: {}", je)))??
@@ -430,9 +423,9 @@
                 }
             }
         } else {
-            self.publish(&topic, nats_body)
+            async_span!({ self.publish(topic, nats_body).await })
                 .await
-                .map_err(|e| RpcError::Nats(format!("rpc send error: {}: {}", target_url, e)))?;
+                .map_err(|e| RpcError::Nats(format!("publish error: {}: {}", target_url, e)))?;
             Ok(Vec::new())
         }
     }
@@ -441,68 +434,57 @@
     /// This can be used for general nats messages, not just wasmbus actor/provider messages.
     /// If this client has a default timeout, and a response is not received within
     /// the appropriate time, an error will be returned.
-<<<<<<< HEAD
-    pub async fn request(&self, subject: String, data: Vec<u8>) -> RpcResult<Vec<u8>> {
+    pub async fn request(&self, subject: String, payload: Vec<u8>) -> RpcResult<Vec<u8>> {
+        #[cfg(feature = "otel")]
+        let headers: Option<HeaderMap> = Some(OtelHeaderInjector::default_with_span().into());
+        #[cfg(not(feature = "otel"))]
+        let headers: Option<HeaderMap> = None;
+
         let nc = self.client();
-        let fut = nc.request(subject, data.into());
-        let bytes = if let Some(timeout) = &self.timeout {
-            tokio::time::timeout(*timeout, fut).await.map_err(|_| {
-                warn!(
-                    timeout_sec = timeout.as_secs_f32(),
-                    "request timeout exceeded"
-                );
-                RpcError::Timeout(format!(
-                    "request timeout exceeded: {} sec",
-                    timeout.as_secs_f32()
-                ))
-            })?
-        } else {
-            fut.await
-        }
-        .map_err(|e| RpcError::Nats(e.to_string()))?
-        .payload;
-        Ok(bytes.to_vec())
-=======
-    pub async fn request(&self, subject: &str, data: &[u8]) -> RpcResult<Vec<u8>> {
-        use std::borrow::Borrow as _;
-
-        let bytes = match self.client.borrow() {
-            NatsClientType::Async(ref nats) => {
-                #[cfg(feature = "otel")]
-                let headers: Option<HeaderMap> =
-                    Some(OtelHeaderInjector::default_with_span().into());
-                #[cfg(not(feature = "otel"))]
-                let headers: Option<HeaderMap> = None;
-                let resp = request_with_headers_or_timeout(
-                    nats,
-                    subject,
-                    headers.as_ref(),
-                    self.timeout,
-                    data,
-                )
-                .await
-                .map_err(|e| RpcError::Nats(e.to_string()))?;
-                resp.data
-            }
-            // These two never get invoked
-            #[cfg(feature = "async_rewrite")]
-            NatsClientType::AsyncRewrite(_) => unimplemented!(),
-            //NatsClientType::Sync(_) => unimplemented!(),
-        };
-        Ok(bytes)
->>>>>>> 6621944a
+        let child = tracing::debug_span!("request");
+        span_record!(child, "subject", &subject);
+        match async_span!({
+            self.maybe_timeout(self.timeout, async move {
+                if let Some(headers) = headers {
+                    nc.request_with_headers(subject, headers, payload.into()).await
+                } else {
+                    nc.request(subject, payload.into()).await
+                }
+            })
+            .await
+        })
+        .await
+        {
+            Err(error) => {
+                error!(%error, "sending request");
+                Err(error)
+            }
+            Ok(message) => Ok(message.payload.to_vec()),
+        }
     }
 
     /// Send a nats message with no reply-to. Do not wait for a response.
     /// This can be used for general nats messages, not just wasmbus actor/provider messages.
-    pub async fn publish(&self, subject: &str, data: Vec<u8>) -> RpcResult<()> {
-        self.client()
-            .publish(subject.to_string(), data.into())
-            .await
-            .map_err(|e| RpcError::Nats(e.to_string()))
-    }
-
-<<<<<<< HEAD
+    pub async fn publish(&self, subject: String, payload: Vec<u8>) -> RpcResult<()> {
+        #[cfg(feature = "otel")]
+        let headers: Option<HeaderMap> = Some(OtelHeaderInjector::default_with_span().into());
+        #[cfg(not(feature = "otel"))]
+        let headers: Option<HeaderMap> = None;
+
+        let nc = self.client();
+        let child = tracing::debug_span!("publish");
+        span_record!(child, "subject", &subject);
+        self.maybe_timeout(self.timeout, async move {
+            if let Some(headers) = headers {
+                nc.publish_with_headers(subject, headers, payload.into()).await
+            } else {
+                nc.publish(subject, payload.into()).await
+            }
+        })
+        .await?;
+        Ok(())
+    }
+
     pub async fn publish_invocation_response(
         &self,
         reply_to: String,
@@ -519,11 +501,15 @@
                 }
                 let msg = response.msg;
                 let lattice = lattice.to_string();
-                tokio::task::spawn_blocking(move || {
-                    let ce = chunkify::chunkify_endpoint(None, lattice)
-                        .map_err(|e| format!("connecting for chunkifying: {}", &e.to_string()))?;
-                    ce.chunkify_response(&inv_id, &mut msg.as_slice())
-                        .map_err(|e| e.to_string())
+                async_span!({
+                    tokio::task::spawn_blocking(move || {
+                        let ce = chunkify::chunkify_endpoint(None, lattice).map_err(|e| {
+                            format!("connecting for chunkifying: {}", &e.to_string())
+                        })?;
+                        ce.chunkify_response(&inv_id, &mut msg.as_slice())
+                            .map_err(|e| e.to_string())
+                    })
+                    .await
                 })
                 .await
                 .map_err(|je| format!("join/response-chunk: {}", je))??;
@@ -539,7 +525,9 @@
 
         match crate::common::serialize(&response) {
             Ok(t) => {
-                if let Err(e) = self.client().publish(reply_to.clone(), t.into()).await {
+                if let Err(e) =
+                    async_span!({ self.client().publish(reply_to.clone(), t.into()).await }).await
+                {
                     error!(
                         %reply_to,
                         error = %e,
@@ -551,22 +539,6 @@
                 // extremely unlikely that InvocationResponse would fail to serialize
                 error!(error = %e, "failed serializing InvocationResponse");
             }
-=======
-        match self.client.borrow() {
-            NatsClientType::Async(nats) => {
-                #[cfg(feature = "otel")]
-                let headers: Option<HeaderMap> =
-                    Some(OtelHeaderInjector::default_with_span().into());
-                #[cfg(not(feature = "otel"))]
-                let headers: Option<HeaderMap> = None;
-                nats.publish_with_reply_or_headers(subject, None, headers.as_ref(), data)
-                    .await
-                    .map_err(|e| RpcError::Nats(e.to_string()))?
-            }
-            // These two never get invoked
-            #[cfg(feature = "async_rewrite")]
-            NatsClientType::AsyncRewrite(_) => unimplemented!(),
->>>>>>> 6621944a
         }
         Ok(())
     }
@@ -635,6 +607,29 @@
         }
         Ok((inv, claims))
     }
+
+    /// Invoke future with optional timeout. This is to work around async_nats
+    /// not implementing request_with_timeout or publish_with_timeout anymore.
+    async fn maybe_timeout<F, T, E>(&self, t: Option<Duration>, f: F) -> RpcResult<T>
+    where
+        F: Future<Output = Result<T, E>> + Send + Sync + 'static,
+        T: 'static,
+        E: ToString,
+    {
+        if let Some(timeout) = t {
+            match tokio::time::timeout(timeout, f).await {
+                Err(elapsed) => {
+                    #[cfg(feature = "prometheus")]
+                    self.stats.rpc_sent_timeouts.inc();
+                    Err(RpcError::Timeout(elapsed.to_string()))
+                }
+                Ok(Ok(data)) => Ok(data),
+                Ok(Err(err)) => Err(RpcError::Nats(err.to_string())),
+            }
+        } else {
+            f.await.map_err(|e| RpcError::Nats(e.to_string()))
+        }
+    }
 }
 
 #[derive(Clone)]
@@ -647,42 +642,6 @@
 
     /// Message payload (could be empty array). May need to be serialized
     pub arg: Vec<u8>,
-}
-
-/// Copied straight from aflowt because the function isn't public
-async fn request_with_headers_or_timeout(
-    nats: &Connection,
-    subject: &str,
-    maybe_headers: Option<&HeaderMap>,
-    maybe_timeout: Option<Duration>,
-    msg: impl AsRef<[u8]>,
-) -> std::io::Result<nats_aflowt::Message> {
-    // Publish a request.
-    let reply = nats.new_inbox();
-    let sub = nats.subscribe(&reply).await?;
-    nats.publish_with_reply_or_headers(subject, Some(reply.as_str()), maybe_headers, msg)
-        .await?;
-
-    // Wait for the response
-    let result = if let Some(timeout) = maybe_timeout {
-        sub.next_timeout(timeout).await
-    } else if let Some(msg) = sub.next().await {
-        Ok(msg)
-    } else {
-        Err(std::io::ErrorKind::ConnectionReset.into())
-    };
-
-    // Check for no responder status.
-    if let Ok(msg) = result.as_ref() {
-        if msg.is_no_responders() {
-            return Err(std::io::Error::new(
-                std::io::ErrorKind::NotFound,
-                "no responders",
-            ));
-        }
-    }
-
-    result
 }
 
 pub(crate) fn invocation_hash(
