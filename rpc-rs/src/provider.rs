#![cfg(not(target_arch = "wasm32"))]

//! common provider wasmbus support
//!
use std::{
    borrow::Cow,
    collections::HashMap,
    convert::Infallible,
    fmt::Formatter,
    ops::Deref,
    sync::{Arc, Mutex as StdMutex},
    time::Duration,
};

use crate::wascap::{
    jwt,
    prelude::{Claims, KeyPair},
};
use async_trait::async_trait;
use futures::{future::JoinAll, StreamExt};
use serde::de::DeserializeOwned;
use tokio::sync::RwLock;
use tracing::{debug, error, info, instrument, warn};
use tracing_futures::Instrument;

pub use crate::rpc_client::make_uuid;
use crate::{
    common::{deserialize, serialize, Context, Message, MessageDispatch, SendOpts, Transport},
    core::{
        HealthCheckRequest, HealthCheckResponse, HostData, Invocation, InvocationResponse,
        LinkDefinition,
    },
    error::{RpcError, RpcResult},
    rpc_client::{RpcClient, DEFAULT_RPC_TIMEOUT_MILLIS},
};

// name of nats queue group for rpc subscription
const RPC_SUBSCRIPTION_QUEUE_GROUP: &str = "rpc";

/// nats address to use if not included in initial HostData
pub(crate) const DEFAULT_NATS_ADDR: &str = "nats://127.0.0.1:4222";

pub type HostShutdownEvent = String;

pub trait ProviderDispatch: MessageDispatch + ProviderHandler {}
trait ProviderImpl: ProviderDispatch + Send + Sync + 'static {}

// temporary holder for invocation info for logging
struct InvLog {
    operation: String,
    origin: String,
    id: String,
    host_id: String,
}
impl InvLog {
    fn init(inv: &Invocation) -> Self {
        InvLog {
            operation: inv.operation.clone(),
            origin: inv.origin.public_key.clone(),
            id: inv.id.clone(),
            host_id: inv.host_id.clone(),
        }
    }
}

pub mod prelude {
    pub use crate::{
        common::{Context, Message, MessageDispatch, SendOpts},
        core::LinkDefinition,
        error::{RpcError, RpcResult},
        provider::{HostBridge, ProviderDispatch, ProviderHandler},
        provider_main::{
            get_host_bridge, load_host_data, provider_main, provider_run, provider_start,
        },
    };

    pub use async_trait::async_trait;
    pub use wasmbus_macros::Provider;

    #[cfg(feature = "BigInteger")]
    pub use num_bigint::BigInt as BigInteger;

    #[cfg(feature = "BigDecimal")]
    pub use bigdecimal::BigDecimal;
}

/// CapabilityProvider handling of messages from host
/// The HostBridge handles most messages and forwards the remainder to this handler
#[async_trait]
pub trait ProviderHandler: Sync {
    /// Provider should perform any operations needed for a new link,
    /// including setting up per-actor resources, and checking authorization.
    /// If the link is allowed, return true, otherwise return false to deny the link.
    /// This message is idempotent - provider must be able to handle
    /// duplicates
    #[allow(unused_variables)]
    async fn put_link(&self, ld: &LinkDefinition) -> RpcResult<bool> {
        Ok(true)
    }

    /// Notify the provider that the link is dropped
    #[allow(unused_variables)]
    async fn delete_link(&self, actor_id: &str) {}

    /// Perform health check. Called at regular intervals by host
    /// Default implementation always returns healthy
    #[allow(unused_variables)]
    async fn health_request(&self, arg: &HealthCheckRequest) -> RpcResult<HealthCheckResponse> {
        Ok(HealthCheckResponse { healthy: true, message: None })
    }

    /// Handle system shutdown message
    async fn shutdown(&self) -> Result<(), Infallible> {
        Ok(())
    }
}

/// format of log message sent to main thread for output to logger
pub type LogEntry = (tracing::Level, String);

pub type QuitSignal = tokio::sync::broadcast::Receiver<bool>;

#[doc(hidden)]
/// Process subscription, until closed or exhausted, or value is received on the channel.
/// `sub` is a mutable Subscriber (regular or queue subscription)
/// `channel` may be either tokio mpsc::Receiver or broadcast::Receiver, and is considered signaled
/// when a value is sent or the chanel is closed.
/// `msg` is the variable name to be used in the handler
/// `on_item` is an async handler
macro_rules! process_until_quit {
    ($sub:ident, $channel:ident, $msg:ident, $on_item:tt) => {
        tokio::spawn(async move {
            loop {
                tokio::select! {
                    _ = $channel.recv() => {
                        let _ = $sub.unsubscribe().await;
                        break;
                    },
                    __msg = $sub.next() => {
                        match __msg {
                            None => break,
                            Some($msg) => {
                                $on_item
                            }
                        }
                    }
                }
            }
        })
    };
}

/// HostBridge manages the NATS connection to the host,
/// and processes subscriptions for links, health-checks, and rpc messages.
/// Callbacks from HostBridge are implemented by the provider in the [[ProviderHandler]] implementation.
///
#[derive(Clone)]
pub struct HostBridge {
    inner: Arc<HostBridgeInner>,
    #[allow(dead_codet)]
    key: Arc<wascap::prelude::KeyPair>,
    host_data: HostData,
}

impl HostBridge {
    #[cfg(not(target_arch = "wasm32"))]
    pub(crate) fn new_sync_client(&self) -> RpcResult<nats::Connection> {
        let nats_addr = if !self.host_data.lattice_rpc_url.is_empty() {
            self.host_data.lattice_rpc_url.as_str()
        } else {
            DEFAULT_NATS_ADDR
        };
        let nats_opts = match (
            self.host_data.lattice_rpc_user_jwt.trim(),
            self.host_data.lattice_rpc_user_seed.trim(),
        ) {
            ("", "") => nats::Options::default(),
            (rpc_jwt, rpc_seed) => {
                let kp = nkeys::KeyPair::from_seed(rpc_seed).unwrap();
                let jwt = rpc_jwt.to_owned();
                nats::Options::with_jwt(
                    move || Ok(jwt.to_owned()),
                    move |nonce| kp.sign(nonce).unwrap(),
                )
            }
        };
        // Connect to nats
        nats_opts.max_reconnects(None).connect(nats_addr).map_err(|e| {
            RpcError::ProviderInit(format!("nats connection to {} failed: {}", nats_addr, e))
        })
    }

    pub(crate) fn new_client(
        nats: async_nats::Client,
        host_data: &HostData,
    ) -> RpcResult<HostBridge> {
        let key = Arc::new(if host_data.is_test() {
            KeyPair::new_user()
        } else {
            KeyPair::from_seed(&host_data.invocation_seed)
                .map_err(|e| RpcError::NotInitialized(format!("key failure: {}", e)))?
        });

        let rpc_client = RpcClient::new_client(
            nats,
            host_data.host_id.clone(),
            host_data.default_rpc_timeout_ms.map(|ms| Duration::from_millis(ms as u64)),
<<<<<<< HEAD
            key.clone(),
=======
>>>>>>> 6621944a
        );

        Ok(HostBridge {
            inner: Arc::new(HostBridgeInner {
                links: RwLock::new(HashMap::new()),
                rpc_client,
                lattice_prefix: host_data.lattice_rpc_prefix.clone(),
            }),
            key,
            host_data: host_data.clone(),
        })
    }

    /// Returns the provider's public key
    pub fn provider_key(&self) -> &str {
        self.host_data.provider_key.as_str()
    }

    /// Returns the host id that launched this provider
    pub fn host_id(&self) -> &str {
        self.host_data.host_id.as_str()
    }

    /// Returns the link_name for this provider
    pub fn link_name(&self) -> &str {
        self.host_data.link_name.as_str()
    }
}

impl Deref for HostBridge {
    type Target = HostBridgeInner;

    fn deref(&self) -> &Self::Target {
        &self.inner
    }
}

#[doc(hidden)]
/// Initialize host bridge for use by wasmbus-test-util.
/// The purpose is so that test code can get the nats configuration
/// This is never called inside a provider process (and will fail if a provider calls it)
pub fn init_host_bridge_for_test(nc: async_nats::Client, host_data: &HostData) -> RpcResult<()> {
    let hb = HostBridge::new_client(nc, host_data)?;
    crate::provider_main::set_host_bridge(hb)
        .map_err(|_| RpcError::Other("HostBridge already initialized".to_string()))?;
    Ok(())
}

#[doc(hidden)]
pub struct HostBridgeInner {
    /// Table of actors that are bound to this provider
    /// Key is actor_id / actor public key
    links: RwLock<HashMap<String, LinkDefinition>>,
    rpc_client: RpcClient,
    lattice_prefix: String,
}

impl std::fmt::Debug for HostBridge {
    fn fmt(&self, f: &mut Formatter<'_>) -> std::fmt::Result {
        f.debug_struct("HostBridge")
            .field("provider_id", &self.host_data.provider_key)
            .field("host_id", &self.host_data.host_id)
            .field("link", &self.host_data.link_name)
            .field("lattice_prefix", &self.lattice_prefix)
            .finish()
    }
}

impl HostBridge {
    /// Returns a reference to the rpc client
    fn rpc_client(&self) -> &RpcClient {
        &self.rpc_client
    }

    // parse incoming subscription message
    // if it fails deserialization, we can't really respond;
    // so log the error
    fn parse_msg<T: DeserializeOwned>(&self, msg: &async_nats::Message, topic: &str) -> Option<T> {
        match if self.host_data.is_test() {
            serde_json::from_slice(&msg.payload).map_err(|e| RpcError::Deser(e.to_string()))
        } else {
            deserialize(&msg.payload)
        } {
            Ok(item) => Some(item),
            Err(e) => {
                error!(%topic, error = %e, "garbled data received on topic");
                None
            }
        }
    }

    /// Stores actor with link definition
    pub async fn put_link(&self, ld: LinkDefinition) {
        let mut update = self.links.write().await;
        update.insert(ld.actor_id.to_string(), ld);
    }

    /// Deletes link
    pub async fn delete_link(&self, actor_id: &str) {
        let mut update = self.links.write().await;
        update.remove(actor_id);
    }

    /// Returns true if the actor is linked
    pub async fn is_linked(&self, actor_id: &str) -> bool {
        let read = self.links.read().await;
        read.contains_key(actor_id)
    }

    /// Returns copy of LinkDefinition, or None,if the actor is not linked
    pub async fn get_link(&self, actor_id: &str) -> Option<LinkDefinition> {
        let read = self.links.read().await;
        read.get(actor_id).cloned()
    }

    /// Implement subscriber listener threads and provider callbacks
    pub(crate) async fn connect<P>(
        &'static self,
        provider: P,
        shutdown_tx: &tokio::sync::broadcast::Sender<bool>,
        lattice: &str,
    ) -> JoinAll<tokio::task::JoinHandle<RpcResult<()>>>
    where
        P: ProviderDispatch + Send + Sync + Clone + 'static,
    {
        let lattice = lattice.to_string();
        futures::future::join_all(vec![
            tokio::task::spawn(self.subscribe_rpc(
                provider.clone(),
                shutdown_tx.subscribe(),
                lattice,
            )),
            tokio::task::spawn(self.subscribe_link_put(provider.clone(), shutdown_tx.subscribe())),
            tokio::task::spawn(self.subscribe_link_del(provider.clone(), shutdown_tx.subscribe())),
            tokio::task::spawn(self.subscribe_shutdown(provider.clone(), shutdown_tx.clone())),
            // subscribe to health last, after receivers are set up
            tokio::task::spawn(self.subscribe_health(provider, shutdown_tx.subscribe())),
        ])
    }

    /// flush nats - called before main process exits
    pub(crate) async fn flush(&self) {
        if let Err(error) = self.inner.rpc_client.client().flush().await {
            error!(%error, "flushing nats connection");
        }
    }

    /// Returns the nats rpc topic for capability providers
    pub fn provider_rpc_topic(&self) -> String {
        format!(
            "wasmbus.rpc.{}.{}.{}",
            &self.lattice_prefix, &self.host_data.provider_key, self.host_data.link_name
        )
    }

    /// Subscribe to a nats topic for rpc messages.
    /// This method starts a separate async task and returns immediately.
    /// It will exit if the nats client disconnects, or if a signal is received on the quit channel.
    pub async fn subscribe_rpc<P>(
        &self,
        provider: P,
        mut quit: tokio::sync::broadcast::Receiver<bool>,
        lattice: String,
    ) -> RpcResult<()>
    where
        P: ProviderDispatch + Send + Sync + Clone + 'static,
    {
        let mut sub = self
            .rpc_client
            .client()
            .queue_subscribe(
                self.provider_rpc_topic(),
                RPC_SUBSCRIPTION_QUEUE_GROUP.to_string(),
            )
            .await
            .map_err(|e| RpcError::Nats(e.to_string()))?;
        let this = self.clone();
        tokio::spawn(async move {
<<<<<<< HEAD
            loop {
                tokio::select! {
                    _ = quit.recv() => {
                        let _ = sub.unsubscribe().await;
                        break;
                    },
                    nats_msg = sub.next() => {
                        let msg = match nats_msg {
                            None => break,
                            Some(msg) => msg
                        };
                        let inv = match crate::common::deserialize::<Invocation>(&msg.payload) {
                            Ok(inv) => inv,
                            Err(error) => {
                                error!(%error, "invalid rpc message received (not deserializable)");
                                if let Some(reply) = msg.reply {
                                    let _ = this.rpc_client().publish_invocation_response(reply, InvocationResponse{
                                        error: Some(format!("deser error: {}", error)),
                                        ..Default::default()
                                    }, &lattice ).await;
                                }
                                continue;
=======
            while let Some(msg) = sub.next().await {
                let span = tracing::debug_span!("subscribe_rpc", %rpc_topic);
                let _enter = span.enter();
                #[cfg(feature = "otel")]
                crate::otel::attach_span_context(&msg);
                match deserialize::<Invocation>(&msg.data) {
                    Ok(mut inv) => {
                        match this.dechunk_validate(&mut inv).in_current_span().await {
                            Ok(()) => {
                                let provider = provider.clone();
                                let rpc_client = this.rpc_client().clone();
                                // NOTE: This should just spawn with its own span as we aren't
                                // awaiting anything here. If for some reason there are some funky
                                // traces, we can try manually exiting the span here
                                tokio::task::spawn(
                                    async move {
                                        tracing::span::Span::current().record(
                                            "operation",
                                            &tracing::field::display(&inv.operation),
                                        );
                                        tracing::span::Span::current().record(
                                            "public_key",
                                            &tracing::field::display(&inv.origin.public_key),
                                        );
                                        trace!("Dispatching RPC invocation");
                                        let response = match provider
                                            .dispatch(
                                                &Context {
                                                    actor: Some(inv.origin.public_key.clone()),
                                                    ..Default::default()
                                                },
                                                Message {
                                                    method: &inv.operation,
                                                    arg: Cow::from(inv.msg),
                                                },
                                            )
                                            .await
                                        {
                                            Ok(msg) => InvocationResponse {
                                                invocation_id: inv.id,
                                                msg: msg.arg.to_vec(),
                                                ..Default::default()
                                            },
                                            Err(e) => {
                                                error!(
                                                    error = %e,
                                                    "RPC invocation failed",
                                                );
                                                InvocationResponse {
                                                    invocation_id: inv.id,
                                                    error: Some(e.to_string()),
                                                    ..Default::default()
                                                }
                                            }
                                        };
                                        if let Some(reply_to) = msg.reply {
                                            // Errors are published from inside the function, safe to ignore Result
                                            let _ = publish_invocation_response(
                                                &rpc_client,
                                                reply_to,
                                                response,
                                            )
                                            .await;
                                        }
                                    }
                                    .instrument(
                                        tracing::error_span!(
                                            "invocation_dispatch",
                                            operation = tracing::field::Empty,
                                            public_key = tracing::field::Empty
                                        ),
                                    ),
                                );
>>>>>>> 6621944a
                            }
                        };
                        let inv_log = InvLog::init(&inv);
                        let resp = match this.handle_rpc(provider.clone(), inv).await {
                            Err(error) => {
                                error!(
                                    operation = %inv_log.operation,
                                    public_key = %inv_log.origin,
                                    invocation_id = %inv_log.id,
                                    host_id = %inv_log.host_id,
                                    %error,
                                    "Invocation failed"
                                );
                                InvocationResponse{
                                    invocation_id: inv_log.id,
                                    error: Some(error.to_string()),
                                    ..Default::default()
                                }
                            },
                            Ok(bytes) => {
                                InvocationResponse{
                                    invocation_id: inv_log.id,
                                    content_length: Some(bytes.len() as u64),
                                    msg: bytes,
                                    ..Default::default()
                                }
                            }
                        };
                        if let Some(reply) = msg.reply {
                            // send reply
                            let _ = this.rpc_client().publish_invocation_response(reply, resp, &lattice).await;
                        }
                    }
                }
            }
        });
        Ok(())
    }

    #[instrument(skip_all,fields(operation=%inv.operation,origin=%inv.origin.public_key,invocation_id=%inv.id,host_id=%inv.host_id))]
    async fn handle_rpc<P>(&self, provider: P, inv: Invocation) -> Result<Vec<u8>, RpcError>
    where
        P: ProviderDispatch + Send + Sync + Clone + 'static,
    {
        let lattice = &self.host_data.lattice_rpc_prefix;
        #[cfg(feature = "prometheus")]
        {
            if let Some(len) = inv.content_length {
                self.rpc_client.stats.rpc_recv_bytes.inc_by(len);
            }
            self.rpc_client.stats.rpc_recv.inc();
        }
        let inv = self.rpc_client().dechunk(inv, lattice).await?;
        let (inv, claims) = self.rpc_client.validate_invocation(inv).await?;
        self.validate_provider_invocation(&inv, &claims).await?;
        let rc = provider
            .dispatch(
                &Context {
                    actor: Some(inv.origin.public_key.clone()),
                    ..Default::default()
                },
                Message {
                    method: &inv.operation,
                    arg: Cow::from(inv.msg),
                },
            )
            .await
            .map(|m| m.arg.to_vec());
        #[cfg(feature = "prometheus")]
        match &rc {
            Err(_) => {
                self.rpc_client.stats.rpc_recv_err.inc();
            }
            Ok(vec) => {
                self.rpc_client.stats.rpc_recv_resp_bytes.inc_by(vec.len() as u64);
            }
        }
        rc
    }

    async fn subscribe_shutdown<P>(
        &self,
        provider: P,
        shutdown_tx: tokio::sync::broadcast::Sender<bool>,
    ) -> RpcResult<()>
    where
        P: ProviderDispatch + Send + Sync + 'static,
    {
        let shutdown_topic = format!(
            "wasmbus.rpc.{}.{}.{}.shutdown",
            &self.lattice_prefix, &self.host_data.provider_key, self.host_data.link_name
        );
        debug!("subscribing for shutdown : {}", &shutdown_topic);
        let mut sub = self
            .rpc_client()
            .client()
            .subscribe(shutdown_topic)
            .await
            .map_err(|e| RpcError::Nats(e.to_string()))?;
        let msg = sub.next().await;
        // TODO: there should be validation on this message, but it's not signed by host yet
        // Shutdown messages are unsigned (see https://github.com/wasmCloud/wasmcloud-otp/issues/256)
        // so we can't verify that this came from a trusted source.
        // When the above issue is fixed, verify the source and keep looping if it's invalid.

        info!("Received termination signal. Shutting down capability provider.");
        // Tell provider to shutdown - before we shut down nats subscriptions,
        // in case it needs to do any message passing during shutdown
        if let Err(e) = provider.shutdown().await {
            error!(error = %e, "got error during provider shutdown processing");
        }
        // send ack to host
<<<<<<< HEAD
        if let Some(async_nats::Message { reply: Some(reply_to), .. }) = msg.as_ref() {
=======
        if let Some(crate::anats::Message { reply: Some(reply_to), .. }) = msg.as_ref() {
>>>>>>> 6621944a
            let data = b"shutting down".to_vec();
            if let Err(e) = self.rpc_client().publish(reply_to, data).await {
                error!(error = %e, "failed to send shutdown ack");
            }
        }

        // unsubscribe from shutdown topic
        let _ = sub.unsubscribe().await;

        // send shutdown signal to all listeners: quit all subscribers and signal main thread to quit
        if let Err(e) = shutdown_tx.send(true) {
            error!(error = %e, "Problem shutting down:  failure to send signal");
        }

        Ok(())
    }

    async fn subscribe_link_put<P>(&self, provider: P, mut quit: QuitSignal) -> RpcResult<()>
    where
        P: ProviderDispatch + Send + Sync + Clone + 'static,
    {
        let ldput_topic = format!(
            "wasmbus.rpc.{}.{}.{}.linkdefs.put",
            &self.lattice_prefix, &self.host_data.provider_key, &self.host_data.link_name
        );

        debug!("subscribing for link put : {}", &ldput_topic);
        let mut sub = self
            .rpc_client()
            .client()
            .subscribe(ldput_topic)
            .await
            .map_err(|e| RpcError::Nats(e.to_string()))?;
        let (this, provider) = (self.clone(), provider.clone());
<<<<<<< HEAD
        process_until_quit!(sub, quit, msg, {
            let span = tracing::error_span!(
                "subscribe_link_put",
                actor_id = tracing::field::Empty,
                provider_id = tracing::field::Empty
            );
            let _enter = span.enter();
            if let Some(ld) = this.parse_msg::<LinkDefinition>(&msg, "link.put") {
                span.record("actor_id", &tracing::field::display(&ld.actor_id));
                span.record("provider_id", &tracing::field::display(&ld.provider_id));
                if this.is_linked(&ld.actor_id).in_current_span().await {
                    warn!("Ignoring duplicate link put");
                } else {
                    info!("Linking actor with provider");
                    match provider.put_link(&ld).in_current_span().await {
                        Ok(true) => {
                            this.put_link(ld).in_current_span().await;
                        }
                        Ok(false) => {
                            // authorization failed or parameters were invalid
                            warn!("put_link denied");
                        }
                        Err(e) => {
                            error!(error = %e, "put_link failed");
=======
        tokio::spawn(async move {
            // TODO(ss): do we need to pin it with stream() before iterating?
            while let Some(msg) = sub.next().await {
                let span = tracing::error_span!(
                    "subscribe_link_put",
                    actor_id = tracing::field::Empty,
                    provider_id = tracing::field::Empty
                );
                let _enter = span.enter();
                #[cfg(feature = "otel")]
                crate::otel::attach_span_context(&msg);
                if let Some(ld) = this.parse_msg::<LinkDefinition>(&msg, "link.put") {
                    span.record("actor_id", &tracing::field::display(&ld.actor_id));
                    span.record("provider_id", &tracing::field::display(&ld.provider_id));
                    if this.is_linked(&ld.actor_id).in_current_span().await {
                        warn!("Ignoring duplicate link put");
                    } else {
                        info!("Linking actor with provider");
                        match provider.put_link(&ld).in_current_span().await {
                            Ok(true) => {
                                this.put_link(ld).in_current_span().await;
                            }
                            Ok(false) => {
                                // authorization failed or parameters were invalid
                                warn!("put_link denied");
                            }
                            Err(e) => {
                                error!(error = %e, "put_link failed");
                            }
>>>>>>> 6621944a
                        }
                    }
                }
            } // msg is "link.put"
        }); // process until quit
        Ok(())
    }

    async fn subscribe_link_del<P>(&self, provider: P, mut quit: QuitSignal) -> RpcResult<()>
    where
        P: ProviderDispatch + Send + Sync + Clone + 'static,
    {
        // Link Delete
        let link_del_topic = format!(
            "wasmbus.rpc.{}.{}.{}.linkdefs.del",
            &self.lattice_prefix, &self.host_data.provider_key, &self.host_data.link_name
        );
        debug!(topic = %link_del_topic, "subscribing for link del");
        let mut sub = self
            .rpc_client()
            .client()
            .subscribe(link_del_topic.clone())
            .await
            .map_err(|e| RpcError::Nats(e.to_string()))?;
        let (this, provider) = (self.clone(), provider.clone());
        process_until_quit!(sub, quit, msg, {
            let span = tracing::trace_span!("subscribe_link_del", topic = %link_del_topic);
            let _enter = span.enter();
            if let Some(ld) = &this.parse_msg::<LinkDefinition>(&msg, "link.del") {
                this.delete_link(&ld.actor_id).in_current_span().await;
                // notify provider that link is deleted
                provider.delete_link(&ld.actor_id).in_current_span().await;
            }
        });
        Ok(())
    }

    async fn subscribe_health<P>(&self, provider: P, mut quit: QuitSignal) -> RpcResult<()>
    where
        P: ProviderDispatch + Send + Sync + 'static,
    {
        let topic = format!(
            "wasmbus.rpc.{}.{}.{}.health",
            &self.lattice_prefix, &self.host_data.provider_key, &self.host_data.link_name
        );

        let mut sub = self
            .rpc_client()
            .client()
            .subscribe(topic)
            .await
            .map_err(|e| RpcError::Nats(e.to_string()))?;
        let this = self.clone();
        process_until_quit!(sub, quit, msg, {
            let arg = HealthCheckRequest {};
            let resp = match provider.health_request(&arg).await {
                Ok(resp) => resp,
                Err(e) => {
                    error!(error = %e, "error generating health check response");
                    HealthCheckResponse {
                        healthy: false,
                        message: Some(e.to_string()),
                    }
                }
            };
            let buf = if this.host_data.is_test() {
                Ok(serde_json::to_vec(&resp).unwrap())
            } else {
                serialize(&resp)
            };
            match buf {
                Ok(t) => {
                    if let Some(reply_to) = msg.reply.as_ref() {
                        if let Err(e) = this.rpc_client().publish(reply_to, t).await {
                            error!(error = %e, "failed sending health check response");
                        }
                    }
                }
                Err(e) => {
                    // extremely unlikely that InvocationResponse would fail to serialize
                    error!(error = %e, "failed serializing HealthCheckResponse");
                }
            }
        });
        Ok(())
    }

    /// extra validation performed by providers
    async fn validate_provider_invocation(
        &self,
        inv: &Invocation,
        claims: &Claims<jwt::Invocation>,
    ) -> Result<(), String> {
        if !self.host_data.cluster_issuers.contains(&claims.issuer) {
            return Err("Issuer of this invocation is not in list of cluster issuers".into());
        }

        // verify target public key is my key
        if inv.target.public_key != self.host_data.provider_key {
            return Err(format!(
                "target key mismatch: {} != {}",
                &inv.target.public_key, &self.host_data.host_id
            ));
        }

        // verify that the sending actor is linked with this provider
        if !self.is_linked(&inv.origin.public_key).await {
            return Err(format!("unlinked actor: '{}'", &inv.origin.public_key));
        }

        Ok(())
    }
}

pub struct ProviderTransport<'send> {
    pub bridge: &'send HostBridge,
    pub ld: &'send LinkDefinition,
    timeout: StdMutex<Duration>,
}

impl<'send> ProviderTransport<'send> {
    /// constructs a ProviderTransport with the LinkDefinition and bridge.
    /// If the bridge parameter is None, the current (static) bridge is used.
    pub fn new(ld: &'send LinkDefinition, bridge: Option<&'send HostBridge>) -> Self {
        Self::new_with_timeout(ld, bridge, None)
    }

    /// constructs a ProviderTransport with the LinkDefinition, bridge,
    /// and an optional rpc timeout.
    /// If the bridge parameter is None, the current (static) bridge is used.
    pub fn new_with_timeout(
        ld: &'send LinkDefinition,
        bridge: Option<&'send HostBridge>,
        timeout: Option<Duration>,
    ) -> Self {
        #[allow(clippy::redundant_closure)]
        let bridge = bridge.unwrap_or_else(|| crate::provider_main::get_host_bridge());
        let timeout = StdMutex::new(timeout.unwrap_or_else(|| {
            bridge
                .host_data
                .default_rpc_timeout_ms
                .map(|t| Duration::from_millis(t as u64))
                .unwrap_or(DEFAULT_RPC_TIMEOUT_MILLIS)
        }));
        Self { bridge, ld, timeout }
    }
}

#[async_trait]
impl<'send> Transport for ProviderTransport<'send> {
    async fn send(
        &self,
        _ctx: &Context,
        req: Message<'_>,
        _opts: Option<SendOpts>,
    ) -> RpcResult<Vec<u8>> {
        let origin = self.ld.provider_entity();
        let target = self.ld.actor_entity();
        let timeout = {
            if let Ok(rd) = self.timeout.lock() {
                *rd
            } else {
                // if lock is poisioned
                warn!("rpc timeout mutex error - using default value");
                self.bridge
                    .host_data
                    .default_rpc_timeout_ms
                    .map(|t| Duration::from_millis(t as u64))
                    .unwrap_or(DEFAULT_RPC_TIMEOUT_MILLIS)
            }
        };
<<<<<<< HEAD
        let lattice = &self.bridge.lattice_prefix;
        self.bridge
            .rpc_client()
            .send_timeout(origin, target, lattice, req, timeout)
            .await
=======
        self.bridge.rpc_client().send_timeout(origin, target, req, timeout).await
>>>>>>> 6621944a
    }

    fn set_timeout(&self, interval: Duration) {
        if let Ok(mut write) = self.timeout.lock() {
            *write = interval;
        } else {
            warn!("rpc timeout mutex error - unchanged")
        }
    }
}<|MERGE_RESOLUTION|>--- conflicted
+++ resolved
@@ -20,7 +20,7 @@
 use futures::{future::JoinAll, StreamExt};
 use serde::de::DeserializeOwned;
 use tokio::sync::RwLock;
-use tracing::{debug, error, info, instrument, warn};
+use tracing::{debug, error, info, warn};
 use tracing_futures::Instrument;
 
 pub use crate::rpc_client::make_uuid;
@@ -157,7 +157,7 @@
 #[derive(Clone)]
 pub struct HostBridge {
     inner: Arc<HostBridgeInner>,
-    #[allow(dead_codet)]
+    #[allow(dead_code)]
     key: Arc<wascap::prelude::KeyPair>,
     host_data: HostData,
 }
@@ -205,10 +205,7 @@
             nats,
             host_data.host_id.clone(),
             host_data.default_rpc_timeout_ms.map(|ms| Duration::from_millis(ms as u64)),
-<<<<<<< HEAD
             key.clone(),
-=======
->>>>>>> 6621944a
         );
 
         Ok(HostBridge {
@@ -387,7 +384,6 @@
             .map_err(|e| RpcError::Nats(e.to_string()))?;
         let this = self.clone();
         tokio::spawn(async move {
-<<<<<<< HEAD
             loop {
                 tokio::select! {
                     _ = quit.recv() => {
@@ -399,96 +395,45 @@
                             None => break,
                             Some(msg) => msg
                         };
+                        #[cfg(feature = "otel")]
+                        let span = tracing::debug_span!("rpc");
+                        #[cfg(feature = "otel")]
+                        let _enter = span.enter();
+                        #[cfg(feature = "otel")]
+                        crate::otel::attach_span_context(&msg);
                         let inv = match crate::common::deserialize::<Invocation>(&msg.payload) {
                             Ok(inv) => inv,
                             Err(error) => {
                                 error!(%error, "invalid rpc message received (not deserializable)");
                                 if let Some(reply) = msg.reply {
-                                    let _ = this.rpc_client().publish_invocation_response(reply, InvocationResponse{
-                                        error: Some(format!("deser error: {}", error)),
-                                        ..Default::default()
-                                    }, &lattice ).await;
+                                    let _ = async_span!({
+                                        this.rpc_client().publish_invocation_response(reply,
+                                            InvocationResponse{
+                                                error: Some(format!("deser error: {}", error)),
+                                                ..Default::default()
+                                            },
+                                            &lattice
+                                        ).await
+                                    }).await;
                                 }
                                 continue;
-=======
-            while let Some(msg) = sub.next().await {
-                let span = tracing::debug_span!("subscribe_rpc", %rpc_topic);
-                let _enter = span.enter();
-                #[cfg(feature = "otel")]
-                crate::otel::attach_span_context(&msg);
-                match deserialize::<Invocation>(&msg.data) {
-                    Ok(mut inv) => {
-                        match this.dechunk_validate(&mut inv).in_current_span().await {
-                            Ok(()) => {
-                                let provider = provider.clone();
-                                let rpc_client = this.rpc_client().clone();
-                                // NOTE: This should just spawn with its own span as we aren't
-                                // awaiting anything here. If for some reason there are some funky
-                                // traces, we can try manually exiting the span here
-                                tokio::task::spawn(
-                                    async move {
-                                        tracing::span::Span::current().record(
-                                            "operation",
-                                            &tracing::field::display(&inv.operation),
-                                        );
-                                        tracing::span::Span::current().record(
-                                            "public_key",
-                                            &tracing::field::display(&inv.origin.public_key),
-                                        );
-                                        trace!("Dispatching RPC invocation");
-                                        let response = match provider
-                                            .dispatch(
-                                                &Context {
-                                                    actor: Some(inv.origin.public_key.clone()),
-                                                    ..Default::default()
-                                                },
-                                                Message {
-                                                    method: &inv.operation,
-                                                    arg: Cow::from(inv.msg),
-                                                },
-                                            )
-                                            .await
-                                        {
-                                            Ok(msg) => InvocationResponse {
-                                                invocation_id: inv.id,
-                                                msg: msg.arg.to_vec(),
-                                                ..Default::default()
-                                            },
-                                            Err(e) => {
-                                                error!(
-                                                    error = %e,
-                                                    "RPC invocation failed",
-                                                );
-                                                InvocationResponse {
-                                                    invocation_id: inv.id,
-                                                    error: Some(e.to_string()),
-                                                    ..Default::default()
-                                                }
-                                            }
-                                        };
-                                        if let Some(reply_to) = msg.reply {
-                                            // Errors are published from inside the function, safe to ignore Result
-                                            let _ = publish_invocation_response(
-                                                &rpc_client,
-                                                reply_to,
-                                                response,
-                                            )
-                                            .await;
-                                        }
-                                    }
-                                    .instrument(
-                                        tracing::error_span!(
-                                            "invocation_dispatch",
-                                            operation = tracing::field::Empty,
-                                            public_key = tracing::field::Empty
-                                        ),
-                                    ),
-                                );
->>>>>>> 6621944a
                             }
                         };
                         let inv_log = InvLog::init(&inv);
-                        let resp = match this.handle_rpc(provider.clone(), inv).await {
+                        span_record!(span, "operation", &inv.operation);
+                        span_record!(span, "operation", &inv.operation);
+                        span_record!(span, "lattice_id", &lattice);
+                        span_record!(span, "actor_id", &inv_log.origin);
+                        span_record!(span, "inv_id", &inv_log.id);
+                        span_record!(span, "provider_id", &inv.target.public_key);
+                        span_record!(span, "contract_id", &inv.target.contract_id);
+                        span_record!(span, "link_name", &inv.target.link_name);
+                        span_record!(span, "payload_size", &inv.content_length.unwrap_or_default());
+                        let this_ = this.clone();
+                        let provider = provider.clone();
+                        let resp = match async_span!(move, {
+                            this_.handle_rpc(provider, inv).await })
+                        .await {
                             Err(error) => {
                                 error!(
                                     operation = %inv_log.operation,
@@ -515,7 +460,12 @@
                         };
                         if let Some(reply) = msg.reply {
                             // send reply
-                            let _ = this.rpc_client().publish_invocation_response(reply, resp, &lattice).await;
+                            if let Err(error) = async_span!({
+                                this.rpc_client()
+                                    .publish_invocation_response(reply, resp, &lattice).await
+                            }).await {
+                                error!(%error, "rpc sending response");
+                            }
                         }
                     }
                 }
@@ -524,7 +474,6 @@
         Ok(())
     }
 
-    #[instrument(skip_all,fields(operation=%inv.operation,origin=%inv.origin.public_key,invocation_id=%inv.id,host_id=%inv.host_id))]
     async fn handle_rpc<P>(&self, provider: P, inv: Invocation) -> Result<Vec<u8>, RpcError>
     where
         P: ProviderDispatch + Send + Sync + Clone + 'static,
@@ -537,22 +486,35 @@
             }
             self.rpc_client.stats.rpc_recv.inc();
         }
-        let inv = self.rpc_client().dechunk(inv, lattice).await?;
-        let (inv, claims) = self.rpc_client.validate_invocation(inv).await?;
-        self.validate_provider_invocation(&inv, &claims).await?;
-        let rc = provider
-            .dispatch(
-                &Context {
-                    actor: Some(inv.origin.public_key.clone()),
-                    ..Default::default()
-                },
-                Message {
-                    method: &inv.operation,
-                    arg: Cow::from(inv.msg),
-                },
-            )
-            .await
-            .map(|m| m.arg.to_vec());
+        let inv = async_span!({ self.rpc_client().dechunk(inv, lattice).await }).await?;
+        let (inv, claims) = async_span!({ self.rpc_client.validate_invocation(inv).await }).await?;
+        async_span!({ self.validate_provider_invocation(&inv, &claims).await }).await?;
+
+        #[cfg(feature = "otel")]
+        let child = tracing::debug_span!("dispatch");
+        span_record!(child, "public_key", &inv.origin.public_key);
+        span_record!(child, "operation", &inv.operation);
+        #[cfg(feature = "otel")]
+        let _enter = child.enter();
+        let rc = async_span!({
+            provider
+                .dispatch(
+                    &Context {
+                        actor: Some(inv.origin.public_key.clone()),
+                        ..Default::default()
+                    },
+                    Message {
+                        method: &inv.operation,
+                        arg: Cow::from(inv.msg),
+                    },
+                )
+                .await
+        })
+        .await
+        .map(|m| m.arg.to_vec());
+        #[cfg(feature = "otel")]
+        drop(_enter);
+
         #[cfg(feature = "prometheus")]
         match &rc {
             Err(_) => {
@@ -597,11 +559,7 @@
             error!(error = %e, "got error during provider shutdown processing");
         }
         // send ack to host
-<<<<<<< HEAD
-        if let Some(async_nats::Message { reply: Some(reply_to), .. }) = msg.as_ref() {
-=======
-        if let Some(crate::anats::Message { reply: Some(reply_to), .. }) = msg.as_ref() {
->>>>>>> 6621944a
+        if let Some(async_nats::Message { reply: Some(reply_to), .. }) = msg {
             let data = b"shutting down".to_vec();
             if let Err(e) = self.rpc_client().publish(reply_to, data).await {
                 error!(error = %e, "failed to send shutdown ack");
@@ -628,7 +586,6 @@
             &self.lattice_prefix, &self.host_data.provider_key, &self.host_data.link_name
         );
 
-        debug!("subscribing for link put : {}", &ldput_topic);
         let mut sub = self
             .rpc_client()
             .client()
@@ -636,62 +593,34 @@
             .await
             .map_err(|e| RpcError::Nats(e.to_string()))?;
         let (this, provider) = (self.clone(), provider.clone());
-<<<<<<< HEAD
         process_until_quit!(sub, quit, msg, {
+            #[cfg(feature = "otel")]
             let span = tracing::error_span!(
                 "subscribe_link_put",
                 actor_id = tracing::field::Empty,
                 provider_id = tracing::field::Empty
             );
+            #[cfg(feature = "otel")]
             let _enter = span.enter();
             if let Some(ld) = this.parse_msg::<LinkDefinition>(&msg, "link.put") {
-                span.record("actor_id", &tracing::field::display(&ld.actor_id));
-                span.record("provider_id", &tracing::field::display(&ld.provider_id));
-                if this.is_linked(&ld.actor_id).in_current_span().await {
+                span_record!(span, "actor_id", &ld.actor_id);
+                span_record!(span, "provider_id", &ld.provider_id);
+                span_record!(span, "contract_id", &ld.contract_id);
+                span_record!(span, "link_name", &ld.link_name);
+                if async_span!({ this.is_linked(&ld.actor_id).await }).await {
                     warn!("Ignoring duplicate link put");
                 } else {
                     info!("Linking actor with provider");
-                    match provider.put_link(&ld).in_current_span().await {
+                    match async_span!({ provider.put_link(&ld).await }).await {
                         Ok(true) => {
-                            this.put_link(ld).in_current_span().await;
+                            async_span!({ this.put_link(ld).await }).await;
                         }
                         Ok(false) => {
                             // authorization failed or parameters were invalid
                             warn!("put_link denied");
                         }
-                        Err(e) => {
-                            error!(error = %e, "put_link failed");
-=======
-        tokio::spawn(async move {
-            // TODO(ss): do we need to pin it with stream() before iterating?
-            while let Some(msg) = sub.next().await {
-                let span = tracing::error_span!(
-                    "subscribe_link_put",
-                    actor_id = tracing::field::Empty,
-                    provider_id = tracing::field::Empty
-                );
-                let _enter = span.enter();
-                #[cfg(feature = "otel")]
-                crate::otel::attach_span_context(&msg);
-                if let Some(ld) = this.parse_msg::<LinkDefinition>(&msg, "link.put") {
-                    span.record("actor_id", &tracing::field::display(&ld.actor_id));
-                    span.record("provider_id", &tracing::field::display(&ld.provider_id));
-                    if this.is_linked(&ld.actor_id).in_current_span().await {
-                        warn!("Ignoring duplicate link put");
-                    } else {
-                        info!("Linking actor with provider");
-                        match provider.put_link(&ld).in_current_span().await {
-                            Ok(true) => {
-                                this.put_link(ld).in_current_span().await;
-                            }
-                            Ok(false) => {
-                                // authorization failed or parameters were invalid
-                                warn!("put_link denied");
-                            }
-                            Err(e) => {
-                                error!(error = %e, "put_link failed");
-                            }
->>>>>>> 6621944a
+                        Err(error) => {
+                            error!(%error, "put_link failed");
                         }
                     }
                 }
@@ -718,12 +647,14 @@
             .map_err(|e| RpcError::Nats(e.to_string()))?;
         let (this, provider) = (self.clone(), provider.clone());
         process_until_quit!(sub, quit, msg, {
+            #[cfg(feature = "otel")]
             let span = tracing::trace_span!("subscribe_link_del", topic = %link_del_topic);
+            #[cfg(feature = "otel")]
             let _enter = span.enter();
             if let Some(ld) = &this.parse_msg::<LinkDefinition>(&msg, "link.del") {
-                this.delete_link(&ld.actor_id).in_current_span().await;
+                async_span!({ this.delete_link(&ld.actor_id).await }).await;
                 // notify provider that link is deleted
-                provider.delete_link(&ld.actor_id).in_current_span().await;
+                async_span!({ provider.delete_link(&ld.actor_id).await }).await;
             }
         });
         Ok(())
@@ -764,7 +695,7 @@
             };
             match buf {
                 Ok(t) => {
-                    if let Some(reply_to) = msg.reply.as_ref() {
+                    if let Some(reply_to) = msg.reply {
                         if let Err(e) = this.rpc_client().publish(reply_to, t).await {
                             error!(error = %e, "failed sending health check response");
                         }
@@ -863,15 +794,11 @@
                     .unwrap_or(DEFAULT_RPC_TIMEOUT_MILLIS)
             }
         };
-<<<<<<< HEAD
         let lattice = &self.bridge.lattice_prefix;
         self.bridge
             .rpc_client()
             .send_timeout(origin, target, lattice, req, timeout)
             .await
-=======
-        self.bridge.rpc_client().send_timeout(origin, target, req, timeout).await
->>>>>>> 6621944a
     }
 
     fn set_timeout(&self, interval: Duration) {
