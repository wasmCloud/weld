use crate::error::{RpcError, RpcResult};
use async_trait::async_trait;
use serde::{Deserialize, Serialize};
use std::{borrow::Cow, fmt};

pub use crate::document::{
    decode_document, decode_number, encode_document, encode_document_ref, encode_number, Document,
    DocumentRef, Number,
};

/// A wasmcloud message
#[derive(Debug)]
pub struct Message<'m> {
    /// Message name, usually in the form 'Trait.method'
    pub method: &'m str,
    /// parameter serialized as a byte array. If the method takes no args, the array will be
    /// zero length.
    pub arg: Cow<'m, [u8]>,
}

/// Context - message passing metadata used by wasmhost Actors and Capability Providers
#[derive(Default, Debug, Clone)]
pub struct Context {
    /// Messages received by Context Provider will have actor set to the actor's public key
    pub actor: Option<String>,

    /// Span name/context for tracing. This is a placeholder for now
    pub span: Option<String>,
}

/// Client config defines the intended recipient of a message and parameters that transport may use to adapt sending it
#[derive(Default, Debug)]
pub struct SendOpts {
    /// Optional flag for idempotent messages - transport may perform retries within configured timeouts
    pub idempotent: bool,

    /// Optional flag for read-only messages - those that do not change the responder's state. read-only messages may be retried within configured timeouts.
    pub read_only: bool,
}

impl SendOpts {
    #[must_use]
    pub fn idempotent(mut self, val: bool) -> SendOpts {
        self.idempotent = val;
        self
    }

    #[must_use]
    pub fn read_only(mut self, val: bool) -> SendOpts {
        self.read_only = val;
        self
    }
}

/// Transport determines how messages are sent
/// Alternate implementations could be mock-server, or test-fuzz-server / test-fuzz-client
#[async_trait]
<<<<<<< HEAD
pub trait Transport: Send + Sync {
=======
pub trait Transport: Send + Sync + Clone {
>>>>>>> 6181bd00
    async fn send(
        &self,
        ctx: &Context,
        req: Message<'_>,
        opts: Option<SendOpts>,
    ) -> Result<Vec<u8>, RpcError>;

    /// Sets rpc timeout
    fn set_timeout(&self, interval: std::time::Duration);
}

// select serialization/deserialization mode
pub fn deserialize<'de, T: Deserialize<'de>>(buf: &'de [u8]) -> Result<T, RpcError> {
    rmp_serde::from_slice(buf).map_err(|e| RpcError::Deser(e.to_string()))
}

pub fn serialize<T: Serialize>(data: &T) -> Result<Vec<u8>, RpcError> {
    rmp_serde::to_vec_named(data).map_err(|e| RpcError::Ser(e.to_string()))
    // for benchmarking: the following line uses msgpack without field names
    //rmp_serde::to_vec(data).map_err(|e| RpcError::Ser(e.to_string()))
}

#[async_trait]
pub trait MessageDispatch {
    async fn dispatch(&self, ctx: &Context, message: Message<'_>) -> Result<Vec<u8>, RpcError>;
}

/// Message encoding format
#[derive(Clone, Eq, PartialEq)]
pub enum MessageFormat {
    Msgpack,
    Cbor,
    Empty,
    Unknown,
}

impl fmt::Display for MessageFormat {
    fn fmt(&self, f: &mut fmt::Formatter<'_>) -> fmt::Result {
        f.write_str(match self {
            MessageFormat::Msgpack => "msgpack",
            MessageFormat::Cbor => "cbor",
            MessageFormat::Empty => "empty",
            MessageFormat::Unknown => "unknown",
        })
    }
}

impl fmt::Debug for MessageFormat {
    fn fmt(&self, f: &mut fmt::Formatter<'_>) -> fmt::Result {
        f.write_str(&self.to_string())
    }
}

impl MessageFormat {
    pub fn write_header<W: std::io::Write>(&self, mut buf: W) -> std::io::Result<usize> {
        match self {
            MessageFormat::Cbor => buf.write(&[127u8]),    // 0x7f
            MessageFormat::Msgpack => buf.write(&[193u8]), // 0xc1
            MessageFormat::Empty => Ok(0),
            MessageFormat::Unknown => Ok(0),
        }
    }
}

/// returns serialization format,
/// and offset for beginning of payload
pub fn message_format(data: &[u8]) -> (MessageFormat, usize) {
    // The initial byte of the message is used to distinguish between
    // a legacy msgpack payload, and a prefix plus payload.
    // If the payload has only a single byte, it must be msgpack.
    // A wasmbus msgpack payload containing 2 or more bytes will never begin
    // with any of the following:
    //   0x00-0x7f - used by msgpack to encode small ints 0-127
    //   0xc0      - msgpack Nil
    //   0xc1      - unused by msgpack
    // These values can all be used as the initial byte of a prefix.
    //
    // (The reason the first byte cannot be a msgpack small int is that
    //  wasmbus payloads only contain a single value: a primitive type,
    //  or a struct or a map. It cannot be a Nil because the single value
    //  of a wasmbus message is never an Option<> and there is no other
    //  way that a null would be generated.)
    match data.len() {
        0 => (MessageFormat::Empty, 0),
        1 => (MessageFormat::Msgpack, 0), // 1-byte msgpack legacy
        _ => {
            match data[0] {
                0x7f => (MessageFormat::Cbor, 1),           // prefix + cbor
                0xc1 => (MessageFormat::Msgpack, 1),        // prefix + msgpack
                0x00..=0x7e => (MessageFormat::Unknown, 0), // RESERVED
                0xc0 => (MessageFormat::Unknown, 0),        // RESERVED
                _ => (MessageFormat::Msgpack, 0),           // legacy
            }
        }
    }
}

pub type CborDecodeFn<T> = dyn Fn(&mut crate::cbor::Decoder<'_>) -> RpcResult<T>;

pub type CborDecodeFnLt<'de, T> = dyn Fn(&mut crate::cbor::Decoder<'de>) -> RpcResult<T>;

pub fn decode<T: serde::de::DeserializeOwned>(
    buf: &[u8],
    cbor_dec: &CborDecodeFn<T>,
) -> RpcResult<T> {
    let value = match message_format(buf) {
        (MessageFormat::Cbor, offset) => {
            let d = &mut crate::cbor::Decoder::new(&buf[offset..]);
            cbor_dec(d)?
        }
        (MessageFormat::Msgpack, offset) => deserialize(&buf[offset..])
            .map_err(|e| RpcError::Deser(format!("decoding '{e}': {{}}")))?,
        _ => return Err(RpcError::Deser("invalid encoding".to_string())),
    };
    Ok(value)
}

pub fn decode_borrowed<'de, T>(
    buf: &'de [u8],
    cbor_dec: &'de CborDecodeFnLt<'de, T>,
) -> RpcResult<T> {
    match message_format(buf) {
        (MessageFormat::Cbor, offset) => {
            let d = &mut crate::cbor::Decoder::new(&buf[offset..]);
            Ok(cbor_dec(d)?)
        }
        _ => Err(RpcError::Deser("invalid encoding (borrowed)".to_string())),
    }
}

pub fn decode_owned<'vin, T: Clone>(
    buf: &'vin [u8],
    cbor_dec: &CborDecodeFnLt<'vin, T>,
) -> RpcResult<T> {
    match message_format(buf) {
        (MessageFormat::Cbor, offset) => {
            let d = &mut crate::cbor::Decoder::new(&buf[offset..]);
            let out: T = cbor_dec(d)?;
            Ok(out)
        }
        _ => Err(RpcError::Deser("invalid encoding (borrowed)".to_string())),
    }
}

/*
pub fn decode_owned<T>(d: &mut crate::cbor::Decoder) -> RpcResult<T>
where
    T: crate::cbor::DecodeOwned + Sized,
{
    T::decode(d) // .map_err(|e| RpcError::Deser(e.to_string()))
}
 */

/// Wasmbus rpc sender that can send any message and cbor-serializable payload
/// requires Protocol="2"
pub struct AnySender<T: Transport> {
    transport: T,
}

impl<T: Transport> AnySender<T> {
    pub fn new(transport: T) -> Self {
        Self { transport }
    }
}

impl<T: Transport> AnySender<T> {
    /// Send encoded payload
    #[inline]
    async fn send_raw<'s, 'ctx, 'msg>(
        &'s self,
        ctx: &'ctx Context,
        msg: Message<'msg>,
    ) -> RpcResult<Vec<u8>> {
        self.transport.send(ctx, msg, None).await
    }

    /// Send rpc with serializable payload
    pub async fn send<In: Serialize, Out: serde::de::DeserializeOwned>(
        &self,
        ctx: &Context,
        method: &str,
        arg: &In,
    ) -> RpcResult<Out> {
        let mut buf = Vec::new();
        MessageFormat::Cbor.write_header(&mut buf).unwrap();
        minicbor_ser::to_writer(arg, &mut buf).map_err(|e| RpcError::Ser(e.to_string()))?;
        let resp = self.send_raw(ctx, Message { method, arg: Cow::Borrowed(&buf) }).await?;
        let result: Out =
            minicbor_ser::from_slice(&resp).map_err(|e| RpcError::Deser(e.to_string()))?;
        Ok(result)
    }

    /// Send rpc with serializable payload using cbor encode/decode
    pub async fn send_cbor<'de, In: minicbor::Encode<()>, Out: crate::cbor::MDecodeOwned<()>>(
        &mut self,
        ctx: &Context,
        method: &str,
        arg: &In,
    ) -> RpcResult<Out> {
        let mut buf = Vec::new();
        MessageFormat::Cbor.write_header(&mut buf).unwrap();
        crate::minicbor::encode(arg, &mut buf).map_err(|e| RpcError::Ser(e.to_string()))?;
        let resp = self.send_raw(ctx, Message { method, arg: Cow::Borrowed(&buf) }).await?;
        let result: Out =
            crate::minicbor::decode(&resp).map_err(|e| RpcError::Deser(e.to_string()))?;
        Ok(result)
    }
}

pub type Unit = ();<|MERGE_RESOLUTION|>--- conflicted
+++ resolved
@@ -55,11 +55,7 @@
 /// Transport determines how messages are sent
 /// Alternate implementations could be mock-server, or test-fuzz-server / test-fuzz-client
 #[async_trait]
-<<<<<<< HEAD
-pub trait Transport: Send + Sync {
-=======
 pub trait Transport: Send + Sync + Clone {
->>>>>>> 6181bd00
     async fn send(
         &self,
         ctx: &Context,
