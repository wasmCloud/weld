--- conflicted
+++ resolved
@@ -10,15 +10,10 @@
     rpc_client::RpcClient,
 };
 
-<<<<<<< HEAD
 const ONE_SEC: Duration = Duration::from_secs(1);
 const THREE_SEC: Duration = Duration::from_secs(3);
-const TEST_NATS_ADDR: &str = "demo.nats.io";
-=======
-//const DEFAULT_NATS_ADDR: &str = "nats://127.0.0.1:4222";
 const TEST_NATS_ADDR: &str = "nats://127.0.0.1:4222";
-const LATTICE_PREFIX: &str = "test_nats_sub";
->>>>>>> 6621944a
+//const LATTICE_PREFIX: &str = "test_nats_sub";
 const HOST_ID: &str = "HOST_test_nats_sub";
 
 fn nats_url() -> String {
@@ -68,7 +63,7 @@
                 println!("ERROR: payload on {}: {}", subject, &payload);
             }
             if let Some(reply_to) = msg.reply {
-                client.publish(&reply_to, b"ok".to_vec()).await.expect("reply");
+                client.publish(reply_to, b"ok".to_vec()).await.expect("reply");
             }
             if payload == "exit" {
                 break;
@@ -93,14 +88,10 @@
             let size = msg.payload.len();
             let response = format!("{}", size);
             if let Some(reply_to) = msg.reply {
-<<<<<<< HEAD
                 client
-                    .publish(&reply_to, response.as_bytes().to_vec())
+                    .publish(reply_to, response.as_bytes().to_vec())
                     .await
                     .expect("reply");
-=======
-                client.publish(&reply_to, response.as_bytes()).await.expect("reply");
->>>>>>> 6621944a
             }
             count += 1;
             if size == 1 {
@@ -128,16 +119,11 @@
     tokio::task::spawn(async move {
         let mut count: u64 = 0;
         let pattern = regex::Regex::new(&pattern).unwrap();
-<<<<<<< HEAD
         let mut sub = nc
             .queue_subscribe(subject.clone(), queue.clone())
             .await
             .expect("group subscriber");
         debug!("listening subj: {} queue: {}", subject.clone(), &queue);
-=======
-        let sub = nc.queue_subscribe(&subject, &queue).await.expect("group subscriber");
-        debug!("listening subj: {} queue: {}", &subject, &queue);
->>>>>>> 6621944a
         while let Some(msg) = sub.next().await {
             let payload = String::from_utf8_lossy(&msg.payload);
             if !pattern.is_match(payload.as_ref()) && &payload != "exit" {
@@ -146,7 +132,7 @@
             }
             if let Some(reply_to) = msg.reply {
                 debug!("listener {} replying ok", &subject);
-                client.publish(&reply_to, b"ok".to_vec()).await.expect("reply");
+                client.publish(reply_to, b"ok".to_vec()).await.expect("reply");
             }
             if &payload == "exit" {
                 let _ = sub.unsubscribe().await;
@@ -168,8 +154,8 @@
     let l1 = listen(make_client(None).await?, &topic, "^abc").await;
 
     let sender = make_client(None).await.expect("creating sender");
-    sender.publish(&topic, b"abc".to_vec()).await.expect("send");
-    sender.publish(&topic, b"exit".to_vec()).await.expect("send");
+    sender.publish(topic.clone(), b"abc".to_vec()).await.expect("send");
+    sender.publish(topic, b"exit".to_vec()).await.expect("send");
     let val = l1.await.expect("join");
 
     assert_eq!(val, 1);
