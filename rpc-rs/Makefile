--- conflicted
+++ resolved
@@ -14,14 +14,6 @@
 
 ifeq ($(shell nc -czt -w1 127.0.0.1 4222 || echo fail),fail)
 test::
-<<<<<<< HEAD
-	@-docker rm -f wasmbus_rpc_test_19222 2>/dev/null
-	@docker run -d --rm --name wasmbus_rpc_test_19222 -p 127.0.0.1:19222:4222 nats:2.8
-	NATS_URL=nats://127.0.0.1:19222 cargo test --all-features --all-targets -- --nocapture
-	@docker rm -f wasmbus_rpc_test_19222
-
-rust-check::
-=======
 	docker run --rm -d --name wasmbus-rpc-test -p 127.0.0.1:4222:4222 nats:2 -js
 	cargo test -- --nocapture
 	cargo clippy --all-features --all-targets
@@ -30,7 +22,6 @@
 else
 test::
 	cargo test -- --nocapture
->>>>>>> 6621944a
 	cargo clippy --all-features --all-targets
 	rustfmt --edition 2021 --check src/*.rs
 endif
