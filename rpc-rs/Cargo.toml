[package]
name = "wasmbus-rpc"
version = "0.9.0"
authors = [ "wasmcloud Team" ]
license = "Apache-2.0"
description = "Runtime library for actors and capability providers"
homepage = "https://github.com/wasmcloud/weld"
repository = "https://github.com/wasmcloud/weld"
documentation = "https://docs.rs/wasmbus-rpc"
readme = "README.md"
edition = "2021"

# don't push build.rs
exclude = [ "build.rs" ]

[features]
default = [ ]
BigInteger = [ "num-bigint" ]
BigDecimal = [ "bigdecimal" ]
<<<<<<< HEAD
# collect stats
prometheus = [ "dep:prometheus" ]
=======
# non-working feature - used for internal testing of async-rewrite branch of nats-io/nats.rs
#async_rewrite = [ "nats-experimental" ]
chunkify = [ "nats" ]
otel = ["opentelemetry", "tracing-opentelemetry", "nats", "opentelemetry-otlp"]
>>>>>>> 6621944a

[dependencies]
anyhow = "1.0.57"
async-trait = "0.1"
base64 = "0.13"
bytes = "1.1.0"
cfg-if = "1.0"
minicbor = { version = "0.17.1", features = ["std"] }
rmp-serde = "1.1.0"
serde_bytes = "0.11"
serde_json = "1.0"
serde = { version = "1.0", features = ["derive"] }
thiserror = "1.0"
time = "0.3.7"
tokio-timer = "0.2"
toml = "0.5"
tracing = { version = "0.1.34", features = ["log"] }
tracing-futures = "0.2"
wasmbus-macros = { path = "../macros", version = "0.1.8" }
minicbor-ser = "0.1.2"

# BigInteger support
num-bigint = { version = "0.4", optional = true }
# BigDecimal support
bigdecimal = { version = "0.3", optional = true }

[target.'cfg(not(target_arch = "wasm32"))'.dependencies]
tokio = { version = "1", features = ["full"] }
futures = "0.3"
<<<<<<< HEAD
async-nats = "0.14.0" # git = "https://github.com/nats-io/nats.rs"
nats = "0.20.1"
=======
nats-aflowt = "0.16.104"
nats = { version = "0.20", optional = true }
>>>>>>> 6621944a
nkeys = "0.2"
once_cell = "1.8"
uuid = { version = "1.0", features = ["v4", "serde"] }
wascap = "0.8.0"
sha2 = "0.10.2"
data-encoding = "2.3"
tracing-subscriber = { version = "0.3.7", features = ["env-filter", "json"] }
atty = "0.2"
opentelemetry = { version = "0.17", features = ["rt-tokio"], optional = true }
tracing-opentelemetry = { version = "0.17", optional = true }
lazy_static = "1.4"
opentelemetry-otlp = { version = "0.10", features = ["http-proto", "reqwest-client"], optional = true }

prometheus = { version = "0.13", optional = true }

[dev-dependencies]
regex = "1"
env_logger = "0.9.0"

[build-dependencies]
weld-codegen = { version = "0.4.3", path = "../codegen" }<|MERGE_RESOLUTION|>--- conflicted
+++ resolved
@@ -14,18 +14,12 @@
 exclude = [ "build.rs" ]
 
 [features]
-default = [ ]
+default = [ "otel" ]
 BigInteger = [ "num-bigint" ]
 BigDecimal = [ "bigdecimal" ]
-<<<<<<< HEAD
 # collect stats
 prometheus = [ "dep:prometheus" ]
-=======
-# non-working feature - used for internal testing of async-rewrite branch of nats-io/nats.rs
-#async_rewrite = [ "nats-experimental" ]
-chunkify = [ "nats" ]
-otel = ["opentelemetry", "tracing-opentelemetry", "nats", "opentelemetry-otlp"]
->>>>>>> 6621944a
+otel = ["opentelemetry", "tracing-opentelemetry", "opentelemetry-otlp"]
 
 [dependencies]
 anyhow = "1.0.57"
@@ -55,13 +49,8 @@
 [target.'cfg(not(target_arch = "wasm32"))'.dependencies]
 tokio = { version = "1", features = ["full"] }
 futures = "0.3"
-<<<<<<< HEAD
 async-nats = "0.14.0" # git = "https://github.com/nats-io/nats.rs"
 nats = "0.20.1"
-=======
-nats-aflowt = "0.16.104"
-nats = { version = "0.20", optional = true }
->>>>>>> 6621944a
 nkeys = "0.2"
 once_cell = "1.8"
 uuid = { version = "1.0", features = ["v4", "serde"] }
