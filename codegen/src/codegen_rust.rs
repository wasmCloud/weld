//! Rust language code-generator
//!
use std::{
    collections::{BTreeMap, HashMap},
    fmt::Write as _,
    path::Path,
    str::FromStr,
    string::ToString,
};

use atelier_core::{
    model::{
        shapes::{
            AppliedTraits, HasTraits, ListOrSet, Map as MapShape, MemberShape, Operation, Service,
            ShapeKind, Simple, StructureOrUnion,
        },
        values::Value,
        HasIdentity, Identifier, Model, NamespaceID, ShapeID,
    },
    prelude::{
        prelude_namespace_id, prelude_shape_named, PRELUDE_NAMESPACE, SHAPE_BIGDECIMAL,
        SHAPE_BIGINTEGER, SHAPE_BLOB, SHAPE_BOOLEAN, SHAPE_BYTE, SHAPE_DOCUMENT, SHAPE_DOUBLE,
        SHAPE_FLOAT, SHAPE_INTEGER, SHAPE_LONG, SHAPE_PRIMITIVEBOOLEAN, SHAPE_PRIMITIVEBYTE,
        SHAPE_PRIMITIVEDOUBLE, SHAPE_PRIMITIVEFLOAT, SHAPE_PRIMITIVEINTEGER, SHAPE_PRIMITIVELONG,
        SHAPE_PRIMITIVESHORT, SHAPE_SHORT, SHAPE_STRING, SHAPE_TIMESTAMP, TRAIT_DEPRECATED,
        TRAIT_DOCUMENTATION, TRAIT_TRAIT, TRAIT_UNSTABLE,
    },
};

#[cfg(feature = "wasmbus")]
use crate::wasmbus_model::Wasmbus;
use crate::{
    config::{LanguageConfig, OutputLanguage},
    error::{print_warning, Error, Result},
    format::{self, SourceFormatter},
    gen::CodeGen,
    model::{
        codegen_rust_trait, get_operation, get_sorted_fields, get_trait, has_default,
        is_opt_namespace, value_to_json, wasmcloud_model_namespace, CommentKind, PackageName, Ty,
    },
    render::Renderer,
    wasmbus_model::CodegenRust,
    writer::Writer,
    BytesMut, JsonValue, ParamMap,
};

const WASMBUS_RPC_CRATE: &str = "wasmbus_rpc";
const DEFAULT_MAP_TYPE: &str = "std::collections::HashMap";
const DEFAULT_LIST_TYPE: &str = "Vec";
const DEFAULT_SET_TYPE: &str = "std::collections::BTreeSet";

/// declarations for sorting. First sort key is the type (simple, then map, then struct).
/// In rust, sorting by BytesMut as the second key will result in sort by item name.
#[derive(Eq, Ord, PartialOrd, PartialEq)]
struct Declaration(u8, BytesMut);

type ShapeList<'model> = Vec<(&'model ShapeID, &'model AppliedTraits, &'model ShapeKind)>;

#[derive(Default)]
pub struct RustCodeGen<'model> {
    /// if set, limits declaration output to this namespace only
    pub(crate) namespace: Option<NamespaceID>,
    pub(crate) packages: HashMap<String, PackageName>,
    pub(crate) import_core: String,
    pub(crate) model: Option<&'model Model>,
    pub(crate) with_lifetime: BTreeMap<ShapeID, bool>,
}

impl<'model> RustCodeGen<'model> {
    pub fn new(model: Option<&'model Model>) -> Self {
        Self {
            model,
            namespace: None,
            packages: HashMap::default(),
            import_core: String::default(),
            with_lifetime: BTreeMap::default(),
        }
    }
}

struct ServiceInfo<'model> {
    id: &'model Identifier,
    traits: &'model AppliedTraits,
    service: &'model Service,
}

impl<'model> ServiceInfo<'model> {
    fn wasmbus_contract_id(&self) -> Option<String> {
        match get_trait(self.traits, crate::model::wasmbus_trait()) {
            Ok(Some(Wasmbus { contract_id: Some(contract_id), .. })) => Some(contract_id),
            _ => None,
        }
    }
}

#[non_exhaustive]
enum MethodArgFlags {
    Normal,
    // arg is type ToString
    ToString,
}

/// Optional lifetime.
/// When used as a parameter to a codegen function, the function adds the lifetime
/// annotation to any identifiers generated _only if_ the identifier is required to have
/// a lifetime. (based on self.has_lifetime(shape_id))
#[derive(Copy)]
pub(crate) enum Lifetime<'lt> {
    None,        // no lifetime
    Any,         // '_
    L(&'lt str), // 'x (str contains the symbol only)
}

impl<'lt> Lifetime<'lt> {
    /// returns one of `""`, `"<'_>"`, or `"<'x>"` where `x` is the L variant value
    pub(crate) fn annotate(&self) -> String {
        match self {
            Lifetime::None => String::default(),
            Lifetime::Any => "<'_>".to_string(),
            Lifetime::L(s) => format!("<'{s}>"),
        }
    }

    /// returns true if
    pub(crate) fn is_some(&self) -> bool {
        !matches!(self, Lifetime::None)
    }
}

impl<'lt> Clone for Lifetime<'lt> {
    fn clone(&self) -> Self {
        *self
    }
}

/// Returns true if the type is a rust primitive
pub fn is_rust_primitive(id: &ShapeID) -> bool {
    (id.namespace() == prelude_namespace_id()
        && matches!(
            id.shape_name().to_string().as_str(),
            "Boolean" | "Byte" | "Short" | "Integer" | "Long" | "Float" | "Double"
        ))
        || (id.namespace() == wasmcloud_model_namespace()
            && matches!(
                id.shape_name().to_string().as_str(),
                "U64" | "U32" | "U16" | "U8" | "I64" | "I32" | "I16" | "I8" | "F64" | "F32"
            ))
}

impl<'model> CodeGen for RustCodeGen<'model> {
    fn output_language(&self) -> OutputLanguage {
        OutputLanguage::Rust
    }

    /// Initialize code generator and renderer for language output.j
    /// This hook is called before any code is generated and can be used to initialize code generator
    /// and/or perform additional processing before output files are created.
    fn init(
        &mut self,
        model: Option<&Model>,
        _lc: &LanguageConfig,
        _output_dir: Option<&Path>,
        _renderer: &mut Renderer,
    ) -> std::result::Result<(), Error> {
        self.namespace = None;
        self.import_core = WASMBUS_RPC_CRATE.to_string();

        if let Some(model) = model {
            if let Some(Value::Array(codegen_min)) = model.metadata_value("codegen") {
                let current_ver =
                    semver::Version::parse(env!("CARGO_PKG_VERSION")).map_err(|e| {
                        Error::InvalidModel(format!(
                            "parse error for weld-codegen package version: {e}"
                        ))
                    })?;
                for val in codegen_min.iter() {
                    if let Value::Object(map) = val {
                        if let Some(Value::String(lang)) = map.get("language") {
                            if lang.as_str() == "rust" {
                                if let Some(Value::String(ver)) = map.get("min_version") {
                                    let min_ver = semver::Version::parse(ver).map_err(|e| {
                                        Error::InvalidModel(format!(
                                            "metadata parse error for codegen {{ language=rust, \
                                             min_version={ver} }}: {e}"
                                        ))
                                    })?;
                                    if min_ver.gt(&current_ver) {
                                        return Err(Error::Model(format!(
                                            "model requires weld-codegen version >= {min_ver}"
                                        )));
                                    }
                                } else {
                                    return Err(Error::Model(
                                        "missing 'min_version' in metadata.codegen for lang=rust"
                                            .to_string(),
                                    ));
                                }
                            }
                        }
                    }
                }
            }
            if let Some(packages) = model.metadata_value("package") {
                let packages: Vec<PackageName> = serde_json::from_value(value_to_json(packages))
                    .map_err(|e| {
                        Error::Model(format!(
                            "invalid metadata format for package, expecting format \
                             '[{{namespace:\"org.example\",crate:\"path::module\"}}]':  {e}"
                        ))
                    })?;
                for p in packages.iter() {
                    self.packages.insert(p.namespace.to_string(), p.clone());
                }
            }
            self.map_lifetimes(model);
        }
        Ok(())
    }

    /// Set up go formatter based on 'rust.formatter' settings in codegen.toml,
    /// or use default if formatter is undefined or empty
    fn source_formatter(&self, mut args: Vec<String>) -> Result<Box<dyn SourceFormatter>> {
        let formatter = if args.is_empty() {
            RustSourceFormatter::default()
        } else {
            let program = args.remove(0);
            RustSourceFormatter { program, args }
        };
        Ok(Box::new(formatter))
    }

    /// Perform any initialization required prior to code generation for a file
    /// `model` may be used to check model metadata
    /// `namespace` is the namespace in the model to generate
    #[allow(unused_variables)]
    fn init_file(
        &mut self,
        w: &mut Writer,
        model: &Model,
        file_config: &crate::config::OutputFile,
        params: &ParamMap,
    ) -> Result<()> {
        self.namespace = match &file_config.namespace {
            Some(ns) => Some(NamespaceID::from_str(ns)?),
            None => None,
        };
        if let Some(ref ns) = self.namespace {
            if self.packages.get(&ns.to_string()).is_none() {
                print_warning(&format!(
                    concat!(
                        "no package metadata defined for namespace {}.",
                        " Add a declaration like this at the top of fhe .smithy file: ",
                        " metadata package = [ {{ namespace: \"{}\", crate: \"crate_name\" }} ]"
                    ),
                    ns, ns
                ));
            }
        }
        self.import_core = match params.get("crate") {
            Some(JsonValue::String(c)) if c == WASMBUS_RPC_CRATE => "crate".to_string(),
            _ => WASMBUS_RPC_CRATE.to_string(),
        };
        Ok(())
    }

    fn write_source_file_header(
        &mut self,
        w: &mut Writer,
        model: &Model,
        params: &ParamMap,
    ) -> Result<()> {
        write!(
            w,
            r#"// This file is @generated by wasmcloud/weld-codegen {}.
               // It is not intended for manual editing.
           "#,
            env!("CARGO_PKG_VERSION"),
        )
        .unwrap();
        if let Some(ns) = &self.namespace {
            writeln!(w, "// namespace: {ns}").unwrap();
        }
        w.write(b"\n");

        match &self.namespace {
            Some(n) if n == wasmcloud_model_namespace() => {
                // the base model has minimal dependencies
                w.write("#[allow(unused_imports)] use serde::{{Deserialize, Serialize}};\n");
                if !params.contains_key("no_serde") {
                    // these dependencies are only needed if we codegen ser/deser
                    // - which is always except for the codegen crate
                    writeln!(w,
                        r#"#[allow(unused_imports)] 
                        use {}::{{cbor::{{Write,Encoder,Decoder}},error::{{RpcError,RpcResult}}}};"#,
                        self.import_core,
                    ).unwrap();
                }
            }
            _ => {
                // all others use standard frontmatter

                // special case for imports:
                // if the crate we are generating is "wasmbus_rpc" then we have to import it with "crate::".
                writeln!(
                    w,
                    r#"
                #[allow(unused_imports)]
                use {}::{{
                    cbor::*,
                    common::{{
                        Context, deserialize, Message, MessageFormat, message_format, 
                        MessageDispatch, SendOpts, serialize, Transport,
                    }},
                    error::{{RpcError,RpcResult}},
                    Timestamp,
                }};
                #[allow(unused_imports)]
                use serde::{{Deserialize, Serialize}};
                #[allow(unused_imports)]
                use async_trait::async_trait;
                #[allow(unused_imports)]
                use std::{{borrow::Borrow, borrow::Cow, io::Write, string::ToString}};"#,
                    &self.import_core,
                )
                .unwrap();
            }
        }
        write!(
            w,
            "\n#[allow(dead_code)] pub const SMITHY_VERSION : &str = \"{}\";\n\n",
            model.smithy_version()
        )
        .unwrap();
        Ok(())
    }

    fn declare_types(&mut self, w: &mut Writer, model: &Model, params: &ParamMap) -> Result<()> {
        let ns = self.namespace.clone();

        let mut shapes = model
            .shapes()
            .filter(|s| is_opt_namespace(s.id(), &ns))
            .map(|s| (s.id(), s.traits(), s.body()))
            .collect::<ShapeList>();
        // sort shapes (they are all in the same namespace if ns.is_some(), which is usually true)
        shapes.sort_by_key(|v| v.0);

        for (id, traits, shape) in shapes.into_iter() {
            if let Some(cg) = get_trait::<CodegenRust>(traits, codegen_rust_trait())? {
                if cg.skip {
                    continue;
                }
            }
            let lt = match self.has_lifetime(id) {
                true => Lifetime::L("v"),
                false => Lifetime::None,
            };
            match shape {
                ShapeKind::Simple(simple) => {
                    self.declare_simple_shape(w, id.shape_name(), traits, simple, lt)?;
                }
                ShapeKind::Map(map) => {
                    self.declare_map_shape(w, id.shape_name(), traits, map, lt)?;
                }
                ShapeKind::List(list) => {
                    self.declare_list_or_set_shape(
                        w,
                        id.shape_name(),
                        traits,
                        list,
                        DEFAULT_LIST_TYPE,
                        lt,
                    )?;
                }
                ShapeKind::Set(set) => {
                    self.declare_list_or_set_shape(
                        w,
                        id.shape_name(),
                        traits,
                        set,
                        DEFAULT_SET_TYPE,
                        lt,
                    )?;
                }
                ShapeKind::Structure(strukt) => {
                    self.declare_structure_shape(w, id, traits, strukt, lt)?;
                }
                ShapeKind::Union(strukt) => {
                    self.declare_union_shape(w, id, traits, strukt, lt)?;
                }
                ShapeKind::Operation(_)
                | ShapeKind::Resource(_)
                | ShapeKind::Service(_)
                | ShapeKind::Unresolved => {}
            }

            // If the shape is not a trait, and ser-deser isn't disabled, generate encoder and decoder
            // It's ok to declare cbor shape encoders & decoders even if not used by
            // this service's protocol version, because this shape might be used in other interfaces
            // that _do_ use cbor, and because the cbor en-/de- coders won't be added
            // to the compiler output of they aren't used
            if !traits.contains_key(&prelude_shape_named(TRAIT_TRAIT).unwrap())
                && !params.contains_key("no_serde")
            //&& env!("CARGO_PKG_NAME") != "weld-codegen"
            // wasmbus-rpc can't be as dependency of weld-codegen or it creates circular dependencies
            {
                self.declare_shape_encoder(w, id, shape)?;
                self.declare_shape_decoder(w, id, shape)?;
            }
        }
        Ok(())
    }

    fn write_services(&mut self, w: &mut Writer, model: &Model, _params: &ParamMap) -> Result<()> {
        let ns = self.namespace.clone();
        let mut services: Vec<(&ShapeID, &AppliedTraits, &ShapeKind)> = model
            .shapes()
            .filter(|s| is_opt_namespace(s.id(), &ns))
            .map(|s| (s.id(), s.traits(), s.body()))
            .collect();
        // sort services in this namespace, so output order is deterministic
        services.sort_by_key(|me| me.0);
        for (id, traits, shape) in services.iter() {
            if let ShapeKind::Service(service) = shape {
                let service = ServiceInfo { id: id.shape_name(), service, traits };
                self.write_service_interface(w, model, &service)?;
                self.write_service_receiver(w, model, &service)?;
                self.write_service_sender(w, model, &service)?;
            }
        }
        Ok(())
    }

    /// Write a single-line comment
    fn write_comment(&mut self, w: &mut Writer, kind: CommentKind, line: &str) {
        w.write(match kind {
            CommentKind::Documentation => "/// ",
            CommentKind::Inner => "// ",
            CommentKind::InQuote => "// ", // not applicable for Rust
        });
        w.write(line);
        w.write(b"\n");
    }

    fn to_method_name_case(&self, name: &str) -> String {
        crate::strings::to_snake_case(name)
    }

    fn to_field_name_case(&self, name: &str) -> String {
        crate::strings::to_snake_case(name)
    }

    fn to_type_name_case(&self, name: &str) -> String {
        crate::strings::to_pascal_case(name)
    }

    /// returns rust source file extension "rs"
    fn get_file_extension(&self) -> &'static str {
        "rs"
    }
}

impl<'model> RustCodeGen<'model> {
    /// populate `with_lifetime` with every shape that requires a lifetime declaration
    /// Save both positive and negative results to minimize re-evaluating shapes.
    /// at the moment, this only works for values that are input parameters,
    /// because we can't return a ref to the vec created inside a receiver or sender-response
    fn map_lifetime(
        &mut self,
        model: &Model,
        id: &ShapeID,
        _traits: &AppliedTraits,
        shape: &ShapeKind,
    ) -> bool {
        if let Some(val) = self.with_lifetime.get(id) {
            return *val;
        }
        // FUTURE: add codegenRust trait "borrowed" (or array of lifetimes?)
        // and check that here. If we use array of Lifetimes, a struct
        // could define more than one
        // if has-trait-borrowed { self.with_lifetime.insert(); return true }
        // then, get rid of special case code for DocumentRef,
        // and add the borrowed/lifetime trait to wasmcloud-common.smithy
        match shape {
            ShapeKind::Simple(_) => {}
            ShapeKind::Map(map) => {
                let value = map.value().target();
                if let Some(target) = model.shape(value) {
                    if self.map_lifetime(model, value, target.traits(), target.body()) {
                        self.with_lifetime.insert(id.clone(), true);
                        return true;
                    }
                } else if self.has_lifetime(value) {
                    self.with_lifetime.insert(id.clone(), true);
                    return true;
                }
                let key = map.key().target();
                if let Some(target) = model.shape(key) {
                    if self.map_lifetime(model, key, target.traits(), target.body()) {
                        self.with_lifetime.insert(id.clone(), true);
                        return true;
                    }
                } else if self.has_lifetime(key) {
                    self.with_lifetime.insert(id.clone(), true);
                    return true;
                }
            }
            ShapeKind::List(list_or_set) | ShapeKind::Set(list_or_set) => {
                let member = list_or_set.member().target();
                if let Some(target) = model.shape(member) {
                    if self.map_lifetime(model, member, target.traits(), target.body()) {
                        self.with_lifetime.insert(id.clone(), true);
                        return true;
                    }
                } else if self.has_lifetime(member) {
                    self.with_lifetime.insert(id.clone(), true);
                    return true;
                }
            }
            ShapeKind::Structure(struct_or_union) | ShapeKind::Union(struct_or_union) => {
                for member in struct_or_union.members() {
                    let field = member.target();
                    if let Some(target) = model.shape(field) {
                        if self.map_lifetime(model, field, target.traits(), target.body()) {
                            self.with_lifetime.insert(id.clone(), true);
                            return true;
                        }
                    } else if self.has_lifetime(field) {
                        self.with_lifetime.insert(id.clone(), true);
                        return true;
                    }
                }
            }
            ShapeKind::Operation(_)
            | ShapeKind::Resource(_)
            | ShapeKind::Service(_)
            | ShapeKind::Unresolved => {}
        }
        self.with_lifetime.insert(id.clone(), false);
        false
    }

    pub(crate) fn map_lifetimes(&mut self, model: &Model) {
        // Initialize with any types that require lifetimes in their declarations
        // TODO: remove DocumentRef here and use trait in smithy file instead
        let document_ref = ShapeID::new_unchecked("org.wasmcloud.common", "DocumentRef", None);
        self.with_lifetime.insert(document_ref, true);
        for (id, traits, shape) in model.shapes().map(|s| (s.id(), s.traits(), s.body())) {
            self.map_lifetime(model, id, traits, shape);
        }
    }

    /// Checks whether the shape should have a lifetime annotation.
    pub(crate) fn has_lifetime(&self, id: &ShapeID) -> bool {
        *self.with_lifetime.get(id).unwrap_or(&false)
    }

    /// Apply documentation traits: (documentation, deprecated, unstable)
    fn apply_documentation_traits(
        &mut self,
        w: &mut Writer,
        id: &Identifier,
        traits: &AppliedTraits,
    ) {
        if let Some(Some(Value::String(text))) =
            traits.get(&prelude_shape_named(TRAIT_DOCUMENTATION).unwrap())
        {
            self.write_documentation(w, id, text);
        }

        // '@deprecated' trait
        if let Some(Some(Value::Object(map))) =
            traits.get(&prelude_shape_named(TRAIT_DEPRECATED).unwrap())
        {
            w.write(b"#[deprecated(");
            if let Some(Value::String(since)) = map.get("since") {
                writeln!(w, "since=\"{since}\"").unwrap();
            }
            if let Some(Value::String(message)) = map.get("message") {
                writeln!(w, "note=\"{message}\"").unwrap();
            }
            w.write(b")\n");
        }

        // '@unstable' trait
        if traits.get(&prelude_shape_named(TRAIT_UNSTABLE).unwrap()).is_some() {
            self.write_comment(w, CommentKind::Documentation, "@unstable");
        }
    }

    /// field type, wrapped with Option if field is not required
    pub(crate) fn field_type_string(
        &self,
        field: &MemberShape,
        lt: Lifetime<'_>,
    ) -> Result<String> {
        let target = field.target();
        self.type_string(
            if is_optional_type(field) {
                Ty::Opt(target)
            } else {
                Ty::Shape(target)
            },
            lt,
        )
    }

    /// Write a type name, a primitive or defined type, with or without deref('&') and with or without Option<>
    /// The lifetime parameter will only be used if the type requires a lifetime
    pub(crate) fn type_string(&self, ty: Ty<'_>, lt: Lifetime<'_>) -> Result<String> {
        let mut s = String::new();
        match ty {
            Ty::Opt(id) => {
                s.push_str("Option<");
                s.push_str(&self.type_string(Ty::Shape(id), lt)?);
                s.push('>');
            }
            Ty::Ref(id) => {
                s.push('&');
                s.push_str(&self.type_string(Ty::Shape(id), lt)?);
            }
            Ty::Ptr(_) => {
                unreachable!() // invalid rust
            }
            Ty::Shape(id) => {
                let name = id.shape_name().to_string();
                if id.namespace() == prelude_namespace_id() {
                    let ty = match name.as_ref() {
                        SHAPE_BLOB => "Vec<u8>",
                        SHAPE_BOOLEAN | SHAPE_PRIMITIVEBOOLEAN => "bool",
                        SHAPE_STRING => "String",
                        SHAPE_BYTE | SHAPE_PRIMITIVEBYTE => "i8",
                        SHAPE_SHORT | SHAPE_PRIMITIVESHORT => "i16",
                        SHAPE_INTEGER | SHAPE_PRIMITIVEINTEGER => "i32",
                        SHAPE_LONG | SHAPE_PRIMITIVELONG => "i64",
                        SHAPE_FLOAT | SHAPE_PRIMITIVEFLOAT => "f32",
                        SHAPE_DOUBLE | SHAPE_PRIMITIVEDOUBLE => "f64",
                        SHAPE_DOCUMENT => {
                            s.push_str(&self.import_core);
                            "::common::Document"
                        }
                        SHAPE_TIMESTAMP => "Timestamp",
                        SHAPE_BIGINTEGER => {
                            cfg_if::cfg_if! {
                                if #[cfg(feature = "BigInteger")] { "BigInteger" } else { return Err(Error::UnsupportedBigInteger) }
                            }
                        }
                        SHAPE_BIGDECIMAL => {
                            cfg_if::cfg_if! {
                                if #[cfg(feature = "BigDecimal")] { "BigDecimal" } else { return Err(Error::UnsupportedBigDecimal) }
                            }
                        }
                        _ => return Err(Error::UnsupportedType(name)),
                    };
                    s.push_str(ty);
                } else if id.namespace() == wasmcloud_model_namespace() {
                    match name.as_str() {
                        "U64" | "U32" | "U16" | "U8" => {
                            s.push('u');
                            s.push_str(&name[1..])
                        }
                        "I64" | "I32" | "I16" | "I8" => {
                            s.push('i');
                            s.push_str(&name[1..]);
                        }
                        "F64" => s.push_str("f64"),
                        "F32" => s.push_str("f32"),
                        _ => {
                            if self.namespace.is_none()
                                || self.namespace.as_ref().unwrap() != id.namespace()
                            {
                                s.push_str(&self.import_core);
                                s.push_str("::model::");
                            }
                            s.push_str(&self.to_type_name_case(&name));
                        }
                    };
                } else if self.namespace.is_some()
                    && id.namespace() == self.namespace.as_ref().unwrap()
                {
                    // we are in the same namespace so we don't need to specify namespace
                    s.push_str(&self.to_type_name_case(&id.shape_name().to_string()));
                    if self.has_lifetime(id) {
                        s.push_str(&lt.annotate());
                    }
                } else {
                    s.push_str(&self.get_crate_path(id)?);
                    s.push_str(&self.to_type_name_case(&id.shape_name().to_string()));
                    if self.has_lifetime(id) {
                        s.push_str(&lt.annotate());
                    }
                }
            }
        }
        Ok(s)
    }

    /// Write a type name, a primitive or defined type, with or without deref('&') and with or without Option<>
    fn write_type(&mut self, w: &mut Writer, ty: Ty<'_>, lt: Lifetime<'_>) -> Result<()> {
        w.write(&self.type_string(ty, lt)?);
        Ok(())
    }

    // declaration for simple type
    fn declare_simple_shape(
        &mut self,
        w: &mut Writer,
        id: &Identifier,
        traits: &AppliedTraits,
        simple: &Simple,
        lt: Lifetime,
    ) -> Result<()> {
        self.apply_documentation_traits(w, id, traits);
        w.write(b"pub type ");
        self.write_ident(w, id);
        if lt.is_some() {
            w.write(lt.annotate().as_bytes());
        }
        w.write(b" = ");
        let ty = match simple {
            Simple::Blob => "Vec<u8>",
            Simple::Boolean => "bool",
            Simple::String => "String",
            Simple::Byte => "i8",
            Simple::Short => "i16",
            Simple::Integer => "i32",
            Simple::Long => "i64",
            Simple::Float => "f32",
            Simple::Double => "f64",
            Simple::Document => {
                w.write(&self.import_core);
                "::common::Document"
            }
            Simple::Timestamp => "Timestamp",
            Simple::BigInteger => {
                cfg_if::cfg_if! {
                    if #[cfg(feature = "BigInteger")] { "BigInteger" } else { return Err(Error::UnsupportedBigInteger) }
                }
            }
            Simple::BigDecimal => {
                cfg_if::cfg_if! {
                    if #[cfg(feature = "BigDecimal")] { "BigDecimal" } else { return Err(Error::UnsupportedBigDecimal) }
                }
            }
        };
        w.write(ty);
        //let end_mark = w.pos();
        //self.type_aliases
        //    .insert(id.to_string(), w.get_slice(start_pos, end_pos).to_string());
        w.write(b";\n\n");
        Ok(())
    }

    fn declare_map_shape(
        &mut self,
        w: &mut Writer,
        id: &Identifier,
        traits: &AppliedTraits,
        shape: &MapShape,
        lt: Lifetime<'_>,
    ) -> Result<()> {
        self.apply_documentation_traits(w, id, traits);
        w.write(b"pub type ");
        self.write_ident(w, id);
        if lt.is_some() {
            w.write(lt.annotate().as_bytes());
        }
        w.write(b" = ");
        w.write(DEFAULT_MAP_TYPE);
        w.write(b"<");
        self.write_type(w, Ty::Shape(shape.key().target()), lt)?;
        w.write(b",");
        self.write_type(w, Ty::Shape(shape.value().target()), lt)?;
        w.write(b">;\n\n");
        Ok(())
    }

    fn declare_list_or_set_shape(
        &mut self,
        w: &mut Writer,
        id: &Identifier,
        traits: &AppliedTraits,
        shape: &ListOrSet,
        typ: &str,
        lt: Lifetime<'_>,
    ) -> Result<()> {
        self.apply_documentation_traits(w, id, traits);
        w.write(b"pub type ");
        self.write_ident(w, id);
        if lt.is_some() {
            w.write(lt.annotate().as_bytes());
        }
        w.write(b" = ");
        w.write(typ);
        w.write(b"<");
        self.write_type(w, Ty::Shape(shape.member().target()), lt)?;
        w.write(b">;\n\n");
        Ok(())
    }

    fn declare_structure_shape(
        &mut self,
        w: &mut Writer,
        id: &ShapeID,
        traits: &AppliedTraits,
        strukt: &StructureOrUnion,
        lt: Lifetime<'_>,
    ) -> Result<()> {
        let is_trait_struct = traits.contains_key(&prelude_shape_named(TRAIT_TRAIT).unwrap());
        let ident = id.shape_name();
        self.apply_documentation_traits(w, ident, traits);
        let preface = self.build_preface(id, traits);
        w.write(&preface.derives());
        if preface.non_exhaustive {
            w.write(b"#[non_exhaustive]\n");
        }
        w.write(b"pub struct ");
        self.write_ident(w, ident);
        w.write(&lt.annotate());
        w.write(b" {\n");
        let (fields, _is_numbered) = get_sorted_fields(ident, strukt)?;
        for member in fields.iter() {
            self.apply_documentation_traits(w, member.id(), member.traits());
            // use the declared name for serialization, unless an override is declared
            // with `@sesrialization(name: SNAME)`
            let (field_name, ser_name) = self.get_field_name_and_ser_name(member)?;
            if ser_name != field_name {
                writeln!(w, "  #[serde(rename=\"{ser_name}\")] ").unwrap();
            }
            let lt = if self.has_lifetime(member.target()) { lt } else { Lifetime::None };

            // for rmp-msgpack - need to use serde_bytes serializer for Blob (and Option<Blob>)
            // otherwise Vec<u8> is written as an array of individual bytes, not a memory slice.
            //
            // We should only add this serde declaration if the struct is tagged with @wasmbusData.
            // Because of the possibility of smithy models being used for messages
            // that don't use wasmbus protocols, we don't want to "automatically"
            // assume wasmbusData trait, even if we are compiled with (feature="wasmbus").
            //
            // However, we don't really need to require users to declare
            // structs with wasmbusData - we can infer it if it's used in an operation
            // for a service tagged with wasmbus. This would require traversing the model
            // from all services tagged with wasmbus, looking at the inputs and outputs
            // of all operations for those services, and, transitively, any
            // data types referred from them, including struct fields, list members,
            // and map keys and values.
            // Until that traversal is implemented, assume that wasmbusData is enabled
            // for everything. This saves developers from needing to add a wasmbusData
            // declaration on every struct, which is error-prone.
            // I can't think of a use case when adding serde_bytes is the wrong thing to do,
            // even if msgpack is not used for serialization, so it seems like
            // an acceptable simplification.
            #[cfg(feature = "wasmbus")]
            if member.target() == &ShapeID::new_unchecked("smithy.api", "Blob", None) {
                w.write(r#"  #[serde(with="serde_bytes")] "#);
            }

            if is_optional_type(member) {
                w.write(r#"  #[serde(default, skip_serializing_if = "Option::is_none")] "#);
            } else if (is_trait_struct && !member.is_required())
                || has_default(self.model.unwrap(), member)
                || (member.target()
                    == &ShapeID::new_unchecked(PRELUDE_NAMESPACE, SHAPE_DOCUMENT, None))
            {
                // trait structs are deserialized only and need default values
                // on deserialization, so always add [serde(default)] for trait structs.

                // Additionally, add [serde(default)] for types that have a natural
                // default value. Although not required if both ends of the protocol
                // are implemented correctly, it may improve message resiliency
                // if we can accept structs with missing fields, if the fields
                // can be filled in/constructed with appropriate default values.
                // This only applies if the default is a zero, empty list/map, etc,
                // and we don't make any attempt to determine if a user-declared
                // struct has a zero default.
                // See the comment for has_default for more info.
                w.write(r#"  #[serde(default)] "#);
            }
            w.write(
                format!(
                    "  pub {}: {},\n",
                    &field_name,
                    self.field_type_string(member, lt)?
                )
                .as_bytes(),
            );
        }
        w.write(b"}\n\n");
        Ok(())
    }

    fn declare_union_shape(
        &mut self,
        w: &mut Writer,
        id: &ShapeID,
        traits: &AppliedTraits,
        strukt: &StructureOrUnion,
        lt: Lifetime<'_>,
    ) -> Result<()> {
        let ident = id.shape_name();
        let (fields, is_numbered) = get_sorted_fields(ident, strukt)?;
        if !is_numbered {
            return Err(Error::Model(format!(
                "union {ident} must have numbered fields"
            )));
        }
        self.apply_documentation_traits(w, ident, traits);
        let mut preface = self.build_preface(id, traits);
        preface.default = false;
        w.write(&preface.derives());
        if preface.non_exhaustive {
            w.write(b"#[non_exhaustive]\n");
        }
        w.write(b"pub enum ");
        self.write_ident(w, ident);
        if lt.is_some() {
            w.write(lt.annotate().as_bytes());
        }
        w.write(b" {\n");
        for member in fields.iter() {
            self.apply_documentation_traits(w, member.id(), member.traits());
            let field_num = member.field_num().unwrap();
            writeln!(w, "/// n({field_num})").unwrap();
            let variant_name = self.to_type_name_case(&member.id().to_string());
            if member.target() == crate::model::unit_shape() {
                writeln!(w, "{variant_name},\n").unwrap();
            } else {
                writeln!(
                    w,
                    "{}({}),",
                    variant_name,
                    self.type_string(Ty::Shape(member.target()), lt)?
                )
                .unwrap();
            }
        }
        w.write(b"}\n\n");
        Ok(())
    }

    /// Declares the service as a rust Trait whose methods are the smithy service operations
    fn write_service_interface(
        &mut self,
        w: &mut Writer,
        model: &Model,
        service: &ServiceInfo,
    ) -> Result<()> {
        self.apply_documentation_traits(w, service.id, service.traits);

        #[cfg(feature = "wasmbus")]
        self.add_wasmbus_comments(w, service)?;

        w.write(b"#[async_trait]\npub trait ");
        self.write_ident(w, service.id);
        w.write(b"{\n");
        self.write_service_contract_getter(w, service)?;

        for operation in service.service.operations() {
            // if operation is not declared in this namespace, don't define it here
            if let Some(ref ns) = self.namespace {
                if operation.namespace() != ns {
                    continue;
                }
            }
            let (op, op_traits) = get_operation(model, operation, service.id)?;
            let method_id = operation.shape_name();
            let _flags = self.write_method_signature(w, method_id, op_traits, op)?;
            w.write(b";\n");
        }
        w.write(b"}\n\n");
        Ok(())
    }

    /// add getter for capability contract id
    fn write_service_contract_getter(
        &mut self,
        w: &mut Writer,
        service: &ServiceInfo,
    ) -> Result<()> {
        if let Some(contract_id) = service.wasmbus_contract_id() {
            writeln!(
                w,
                r#"
                /// returns the capability contract id for this interface
                fn contract_id() -> &'static str {{ "{contract_id}" }}"#
            )
            .unwrap();
        }
        Ok(())
    }

    #[cfg(feature = "wasmbus")]
    fn add_wasmbus_comments(&mut self, w: &mut Writer, service: &ServiceInfo) -> Result<()> {
        // currently the only thing we do with Wasmbus in codegen is add comments
        let wasmbus: Option<Wasmbus> = get_trait(service.traits, crate::model::wasmbus_trait())?;
        if let Some(wasmbus) = wasmbus {
            if let Some(contract_id) = service.wasmbus_contract_id() {
                let text = format!("wasmbus.contractId: {contract_id}");
                self.write_documentation(w, service.id, &text);
            }
            if wasmbus.provider_receive {
                let text = "wasmbus.providerReceive";
                self.write_documentation(w, service.id, text);
            }
            if wasmbus.actor_receive {
                let text = "wasmbus.actorReceive";
                self.write_documentation(w, service.id, text);
            }
        }
        Ok(())
    }

    /// write trait function declaration "async fn method(args) -> Result< return_type, RpcError >"
    /// does not write trailing semicolon so this can be used for declaration and implementation
    fn write_method_signature(
        &mut self,
        w: &mut Writer,
        method_id: &Identifier,
        method_traits: &AppliedTraits,
        op: &Operation,
    ) -> Result<MethodArgFlags> {
        let method_name = self.to_method_name(method_id, method_traits);
        let mut arg_flags = MethodArgFlags::Normal;
        self.apply_documentation_traits(w, method_id, method_traits);
        let input_lt = if let Some(input_type) = op.input() {
            self.has_lifetime(input_type)
        } else {
            false
        };
        let output_lt = if let Some(output_type) = op.output() {
            self.has_lifetime(output_type)
        } else {
            false
        };
        let func_lt = if input_lt { "'vin," } else { "" };
        w.write(b"async fn ");
        w.write(&method_name);
        if let Some(input_type) = op.input() {
            if input_type == &ShapeID::new_unchecked(PRELUDE_NAMESPACE, SHAPE_STRING, None) {
                arg_flags = MethodArgFlags::ToString;
                write!(w, "<{func_lt}TS:ToString + ?Sized + std::marker::Sync>").unwrap();
            } else if input_lt {
                write!(w, "<{func_lt}>").unwrap();
            }
        }
        w.write(b"(&self, ctx: &Context");
        if let Some(input_type) = op.input() {
            w.write(b", arg: "); // pass arg by reference
            if matches!(arg_flags, MethodArgFlags::ToString) {
                w.write(b"&TS");
            } else {
                self.write_type(
                    w,
                    Ty::Ref(input_type),
                    if input_lt { Lifetime::L("vin") } else { Lifetime::None },
                )?;
            }
        }
        w.write(b") -> RpcResult<");
        if let Some(output_type) = op.output() {
            self.write_type(
                w,
                Ty::Shape(output_type),
                if output_lt { Lifetime::L("static") } else { Lifetime::None },
            )?;
        } else {
            w.write(b"()");
        }
        w.write(b">");
        Ok(arg_flags)
    }

    // pub trait FooReceiver : MessageDispatch + Foo { ... }
    fn write_service_receiver(
        &mut self,
        w: &mut Writer,
        model: &Model,
        service: &ServiceInfo,
    ) -> Result<()> {
        let doc = format!(
            "{}Receiver receives messages defined in the {} service trait",
            service.id, service.id
        );
        self.write_comment(w, CommentKind::Documentation, &doc);
        self.apply_documentation_traits(w, service.id, service.traits);
        w.write(b"#[doc(hidden)]\n#[async_trait]\npub trait ");
        self.write_ident_with_suffix(w, service.id, "Receiver")?;
        w.write(b" : MessageDispatch + ");
        self.write_ident(w, service.id);
        let proto = crate::model::wasmbus_proto(service.traits)?;
        let has_cbor = proto.map(|pv| pv.has_cbor()).unwrap_or(false);
        w.write(
            br#"{
            async fn dispatch(&self, ctx:&Context, message:Message<'_>) -> Result<Vec<u8>, RpcError> {
                match message.method {
        "#,
        );

        for method_id in service.service.operations() {
            // we don't add operations defined in another namespace
            if let Some(ref ns) = self.namespace {
                if method_id.namespace() != ns {
                    continue;
                }
            }
            let method_ident = method_id.shape_name();
            let (op, method_traits) = get_operation(model, method_id, service.id)?;
            w.write(b"\"");
            w.write(&self.op_dispatch_name(method_ident));
            w.write(b"\" => {\n");
            if let Some(op_input) = op.input() {
                let borrowed = self.has_lifetime(op_input);
                let symbol = op_input.shape_name().to_string();
                if has_cbor {
                    let crate_prefix = self.get_crate_path(op_input)?;
                    writeln!(
                        w,
                        r#"
                    let value : {} = {}::common::{}(&message.arg, &{}decode_{})
                      .map_err(|e| RpcError::Deser(format!("'{}': {{}}", e)))?;"#,
                        self.type_string(Ty::Shape(op_input), Lifetime::Any)?,
                        self.import_core,
                        if borrowed { "decode_borrowed" } else { "decode" },
                        &crate_prefix,
                        crate::strings::to_snake_case(&symbol),
                        &symbol,
                    )
                    .unwrap()
                } else {
                    writeln!(
                        w,
                        r#"
                        let value: {} = {}::common::deserialize(&message.arg)
                      .map_err(|e| RpcError::Deser(format!("'{}': {{}}", e)))?;
                        "#,
                        self.type_string(Ty::Shape(op_input), Lifetime::Any)?,
                        self.import_core,
                        &symbol,
                    )
                    .unwrap()
                }
            }
            // let resp = Trait::method(self, ctx, &value).await?;
            if op.output().is_some() {
                w.write(b"let resp = ");
            } else {
                w.write(b"let _resp = ");
            }
            let method_name = self.to_method_name(method_ident, method_traits);
            self.write_ident(w, service.id); // Service::method
            w.write(b"::");
            w.write(&method_name);
            w.write(b"(self, ctx");
            if op.has_input() {
                w.write(b", &value");
            }
            w.write(b").await?;\n");

            if let Some(_op_output) = op.output() {
                // serialize result
                if has_cbor {
                    writeln!(
                        w,
                        "let mut e = {}::cbor::vec_encoder(true);",
                        &self.import_core
                    )
                    .unwrap();
                    let s = self.encode_shape_id(
                        _op_output,
                        crate::encode_rust::ValExpr::Plain("resp"),
                        true,
                    )?;
                    w.write(&s);
                    w.write(b"let buf = e.into_inner();\n");
                } else {
                    writeln!(
                        w,
                        "let buf = {}::common::serialize(&resp)?;\n",
                        &self.import_core
                    )
                    .unwrap();
                }
            } else {
                w.write(b"let buf = Vec::new();\n");
            }
            w.write(b"Ok(buf)\n}\n");
        }
        w.write(b"_ => Err(RpcError::MethodNotHandled(format!(\"");
        self.write_ident(w, service.id);
        w.write(b"::{}\", message.method))),\n");
        w.write(b"}\n}\n}\n\n"); // end match, end fn dispatch, end trait

        Ok(())
    }

    /// writes the service sender struct and constructor
    // pub struct FooSender{ ... }
    fn write_service_sender(
        &mut self,
        w: &mut Writer,
        model: &Model,
        service: &ServiceInfo,
    ) -> Result<()> {
        let doc = format!(
            "{}Sender sends messages to a {} service",
            service.id, service.id
        );
        self.write_comment(w, CommentKind::Documentation, &doc);
        self.apply_documentation_traits(w, service.id, service.traits);
        let proto = crate::model::wasmbus_proto(service.traits)?;
        let has_cbor = proto.map(|pv| pv.has_cbor()).unwrap_or(false);
        writeln!(
            w,
            r#"/// client for sending {} messages
<<<<<<< HEAD
              #[derive(Clone, Debug)]
=======
              #[derive(Clone,Debug)]
>>>>>>> 6181bd00
              pub struct {}Sender<T:Transport>  {{ transport: T }}

              impl<T:Transport> {}Sender<T> {{
                  /// Constructs a {}Sender with the specified transport
                  pub fn via(transport: T) -> Self {{
                      Self{{ transport }}
                  }}
                  
                  pub fn set_timeout(&self, interval: std::time::Duration) {{
                    self.transport.set_timeout(interval);
                  }}
              }}"#,
            service.id, service.id, service.id, service.id,
        )
        .unwrap();
        #[cfg(feature = "wasmbus")]
        w.write(&self.actor_receive_sender_constructors(service.id, service.traits)?);
        #[cfg(feature = "wasmbus")]
        w.write(&self.provider_receive_sender_constructors(service.id, service.traits)?);

        // implement Trait for TraitSender
        w.write(b"#[async_trait]\nimpl<T:Transport + std::marker::Sync + std::marker::Send> ");
        self.write_ident(w, service.id);
        w.write(b" for ");
        self.write_ident_with_suffix(w, service.id, "Sender")?;
        w.write(b"<T> {\n");

        for method_id in service.service.operations() {
            // we don't add operations defined in another namespace
            if let Some(ref ns) = self.namespace {
                if method_id.namespace() != ns {
                    continue;
                }
            }
            let method_ident = method_id.shape_name();

            let (op, method_traits) = get_operation(model, method_id, service.id)?;
            w.write(b"#[allow(unused)]\n");
            let arg_flags = self.write_method_signature(w, method_ident, method_traits, op)?;
            let _arg_is_string = matches!(arg_flags, MethodArgFlags::ToString);
            w.write(b" {\n");
            if let Some(_op_input) = op.input() {
                if has_cbor {
                    if _arg_is_string {
                        w.write(b"let arg = arg.to_string();\n");
                    }
                    writeln!(
                        w,
                        "let mut e = {}::cbor::vec_encoder(true);",
                        &self.import_core
                    )
                    .unwrap();
                    let s = self.encode_shape_id(
                        _op_input,
                        if _arg_is_string {
                            crate::encode_rust::ValExpr::Ref("arg.as_ref()")
                        } else {
                            crate::encode_rust::ValExpr::Ref("arg")
                        },
                        true,
                    )?;
                    w.write(&s);
                    w.write(b"let buf = e.into_inner(); \n");
                    //let tn = crate::strings::to_snake_case(&self.type_string(Ty::Shape(op.input().as_ref().unwrap()))?);
                    //w.write(&format!("encode_{}(&mut e, arg)?;", tn));
                } else if matches!(arg_flags, MethodArgFlags::ToString) {
                    writeln!(
                        w,
                        "let buf = {}::common::serialize(&arg.to_string())?;\n",
                        &self.import_core
                    )
                    .unwrap();
                } else {
                    writeln!(
                        w,
                        "let buf = {}::common::serialize(arg)?;\n",
                        &self.import_core
                    )
                    .unwrap();
                }
            } else {
                w.write(b"let buf = *b\"\";\n");
            }
            w.write(b"let resp = self.transport.send(ctx, Message{ method: ");
            // note: legacy is just the latter part
            w.write(b"\"");
            w.write(&self.full_dispatch_name(service.id, method_ident));
            //w.write(&self.op_dispatch_name(method_ident));
            w.write(b"\", arg: Cow::Borrowed(&buf)}, None).await?;\n");
            if let Some(op_output) = op.output() {
                let symbol = op_output.shape_name().to_string();
                if has_cbor {
                    let crate_prefix = self.get_crate_path(op_output)?;
                    write!(
                        w,
                        r#"
                    let value : {} = {}::common::{}(&resp, &{}decode_{})
                        .map_err(|e| RpcError::Deser(format!("'{{}}': {}", e)))?;
                    Ok(value)
                    "#,
                        self.type_string(Ty::Shape(op_output), Lifetime::L("static"))?,
                        self.import_core,
                        if self.has_lifetime(op_output) { "decode_owned" } else { "decode" },
                        &crate_prefix,
                        crate::strings::to_snake_case(&symbol),
                        &symbol,
                    )
                    .unwrap();
                } else {
                    write!(
                        w,
                        r#"
                    let value : {} = {}::common::deserialize(&resp)
                        .map_err(|e| RpcError::Deser(format!("'{{}}': {}", e)))?;
                    Ok(value)
                    "#,
                        self.type_string(Ty::Shape(op_output), Lifetime::Any)?,
                        self.import_core,
                        &symbol,
                    )
                    .unwrap();
                }
            } else {
                w.write(b"Ok(())");
            }
            w.write(b" }\n");
        }
        w.write(b"}\n\n");
        Ok(())
    }

    /// add sender constructors for calling actors, for services that declare actorReceive
    #[cfg(feature = "wasmbus")]
    fn actor_receive_sender_constructors(
        &mut self,
        service_id: &Identifier,
        service_traits: &AppliedTraits,
    ) -> Result<String> {
        let ctors = if let Some(Wasmbus { actor_receive: true, .. }) =
            get_trait(service_traits, crate::model::wasmbus_trait())?
        {
            format!(
                r#"
                #[cfg(not(target_arch="wasm32"))]
                impl<'send> {}Sender<{}::provider::ProviderTransport<'send>> {{
                    /// Constructs a Sender using an actor's LinkDefinition,
                    /// Uses the provider's HostBridge for rpc
                    pub fn for_actor(ld: &'send {}::core::LinkDefinition) -> Self {{
                        Self{{ transport: {}::provider::ProviderTransport::new(ld,None) }}
                    }}
                }}
                #[cfg(target_arch = "wasm32")]
                impl {}Sender<{}::actor::prelude::WasmHost> {{
                    /// Constructs a client for actor-to-actor messaging
                    /// using the recipient actor's public key
                    pub fn to_actor(actor_id: &str) -> Self {{
                        let transport = {}::actor::prelude::WasmHost::to_actor(actor_id.to_string()).unwrap();
                        Self{{ transport }}
                    }}

                }}
                "#,
                // for_actor() (from provider)
                service_id,
                &self.import_core,
                &self.import_core,
                &self.import_core,
                // impl declaration
                service_id,
                &self.import_core,
                // to_actor() (from actor)
                &self.import_core,
            )
        } else {
            String::new()
        };
        Ok(ctors)
    }

    /// add sender constructors for actors calling providers
    /// This is only used for wasm32 targets and for services that declare 'providerReceive'
    #[cfg(feature = "wasmbus")]
    fn provider_receive_sender_constructors(
        &mut self,
        service_id: &Identifier,
        service_traits: &AppliedTraits,
    ) -> Result<String> {
        let ctors = if let Some(Wasmbus {
            provider_receive: true,
            contract_id: Some(contract),
            ..
        }) = get_trait(service_traits, crate::model::wasmbus_trait())?
        {
            format!(
                r#"
                #[cfg(target_arch = "wasm32")]
                impl {}Sender<{}::actor::prelude::WasmHost> {{

                    /// Constructs a client for sending to a {} provider
                    /// implementing the '{}' capability contract, with the "default" link
                    pub fn new() -> Self {{
                        let transport = {}::actor::prelude::WasmHost::to_provider("{}", "default").unwrap();
                        Self {{ transport }}
                    }}

                    /// Constructs a client for sending to a {} provider
                    /// implementing the '{}' capability contract, with the specified link name
                    pub fn new_with_link(link_name: &str) -> {}::error::RpcResult<Self> {{
                        let transport =  {}::actor::prelude::WasmHost::to_provider("{}", link_name)?;
                        Ok(Self {{ transport }})
                    }}

                }}
                "#,
                // impl declaration
                service_id,
                &self.import_core,
                // new() (provider)
                service_id,
                contract,
                &self.import_core,
                contract,
                // new_with_link()
                service_id,
                contract,
                &self.import_core,
                &self.import_core,
                contract,
            )
        } else {
            String::new()
        };
        Ok(ctors)
    }

    /// returns the Rust package prefix for the symbol, using metadata crate declarations
    pub(crate) fn get_crate_path(&self, id: &ShapeID) -> Result<String> {
        let namespace = id.namespace();
        // special case for Document
        if id == &ShapeID::new_unchecked(PRELUDE_NAMESPACE, "Document", None) {
            return Ok("wasmbus_rpc::common::".to_string());
        }

        // no prefix required for prelude (smithy.api) or wasmbus_model,
        // because they are always imported
        if namespace == prelude_namespace_id()
            || namespace == wasmcloud_model_namespace()
            // no prefix required if namespace is the namespace of
            // the file we are generating
            || (self.namespace.is_some()
            && namespace == self.namespace.as_ref().unwrap())
        {
            return Ok(String::new());
        }

        // look up the crate name
        // the crate name should be valid rust syntax. If not, they'll get an error with rustc
        match self.packages.get(&namespace.to_string()) {
            Some(crate::model::PackageName { crate_name: Some(crate_name), .. }) => {
                Ok(format!("{crate_name}::"))
            }
            _ => Err(Error::Model(format!(
                "undefined crate for namespace '{}' symbol '{}'. Make sure codegen.toml includes \
                 all dependent namespaces, and that the dependent .smithy file contains package \
                 metadata with crate: value",
                namespace,
                id.shape_name(),
            ))),
        }
    }

    /// returns crate prefix for model namespace
    pub(crate) fn get_model_crate(&self) -> String {
        if self.namespace.is_none()
            || self.namespace.as_ref().unwrap() != wasmcloud_model_namespace()
        {
            format!("{}::model::", &self.import_core)
        } else {
            String::new()
        }
    }

    fn build_preface(&self, id: &ShapeID, traits: &AppliedTraits) -> StructPreface {
        let mut preface = StructPreface::default();
        if self.has_lifetime(id) {
            preface.deserialize = false;
        }
        // derive(Default) is disabled for traits and enabled for all other structs
        let is_trait_struct = traits.contains_key(&prelude_shape_named(TRAIT_TRAIT).unwrap());
        if is_trait_struct {
            preface.default = false
        }

        if let Ok(Some(cg)) = get_trait::<CodegenRust>(traits, codegen_rust_trait()) {
            preface.default = !cg.no_derive_default;
            preface.eq = !cg.no_derive_eq;
            preface.non_exhaustive = cg.non_exhaustive;
        }
        preface
    }
} // impl CodeGenRust

/// flags used to build `#[derive(...)]` and `#[non_exhaustive]` annotations for struct and enum
struct StructPreface {
    clone: bool,
    copy: bool,
    debug: bool,
    default: bool,
    eq: bool,
    partial_eq: bool,
    serialize: bool,
    deserialize: bool,
    non_exhaustive: bool,
}

impl Default for StructPreface {
    fn default() -> Self {
        StructPreface {
            clone: true,
            copy: false,
            debug: true,
            default: true,
            eq: true,
            partial_eq: true,
            serialize: true,
            deserialize: true,
            non_exhaustive: false,
        }
    }
}
impl StructPreface {
    /// Return `#[derive(...)]` attribute for struct or enum
    fn derives(&self) -> String {
        if self.clone
            || self.copy
            || self.debug
            || self.default
            || self.eq
            || self.partial_eq
            || self.serialize
            || self.deserialize
        {
            let mut s = "#[derive(".to_string();
            if self.clone {
                s.push_str("Clone,");
            }
            if self.copy {
                s.push_str("Copy,");
            }
            if self.debug {
                s.push_str("Debug,");
            }
            if self.default {
                s.push_str("Default,");
            }
            if self.deserialize {
                s.push_str("Deserialize,");
            }
            if self.eq {
                s.push_str("Eq,");
            }
            if self.partial_eq {
                s.push_str("PartialEq,");
            }
            if self.serialize {
                s.push_str("Serialize,");
            }
            s.push_str(")]\n");
            s
        } else {
            String::new()
        }
    }
}

/// is_optional_type determines whether the field should be wrapped in Option<>
/// the value is true if it has an explicit `box` trait, or if it's
/// un-annotated and not one of (boolean, byte, short, integer, long, float, double)
pub(crate) fn is_optional_type(field: &MemberShape) -> bool {
    field.is_boxed()
        || (!field.is_required()
            && ![
                "Boolean", "Byte", "Short", "Integer", "Long", "Float", "Double",
            ]
            .contains(&field.target().shape_name().to_string().as_str()))
}

/*
Opt   @required   @box    bool/int/...
1     0           0       0
0     0           0       1
1     0           1       0
1     0           1       1
0     1           0       0
0     1           0       1
x     1           1       0
x     1           1       1
*/

// check that the codegen package has a parseable version
#[test]
fn package_semver() {
    let package_version = env!("CARGO_PKG_VERSION");
    let version = semver::Version::parse(package_version);
    assert!(
        version.is_ok(),
        "package version {package_version} has unexpected format"
    );
}

/// Format rust source using rustfmt
pub struct RustSourceFormatter {
    /// either 'rustfmt', (the default, assumes ~/.cargo/bin is in your path,
    /// or a path to an executable
    program: String,
    /// any additional args
    args: Vec<String>,
}

impl Default for RustSourceFormatter {
    fn default() -> Self {
        RustSourceFormatter {
            program: "rustfmt".into(),
            args: vec!["--edition".into(), "2021".into()],
        }
    }
}

impl SourceFormatter for RustSourceFormatter {
    fn run(&self, source_files: &[&str]) -> Result<()> {
        let mut args: Vec<&str> = self.args.iter().map(|s| s.as_str()).collect();
        args.extend(source_files.iter());
        format::run_command(&self.program, &args)?;
        Ok(())
    }
}<|MERGE_RESOLUTION|>--- conflicted
+++ resolved
@@ -1212,11 +1212,7 @@
         writeln!(
             w,
             r#"/// client for sending {} messages
-<<<<<<< HEAD
               #[derive(Clone, Debug)]
-=======
-              #[derive(Clone,Debug)]
->>>>>>> 6181bd00
               pub struct {}Sender<T:Transport>  {{ transport: T }}
 
               impl<T:Transport> {}Sender<T> {{
