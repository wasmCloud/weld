--- conflicted
+++ resolved
@@ -4,11 +4,7 @@
   "description": "build tailwind css",
   "main": "postcss.config.js",
   "dependencies": {
-<<<<<<< HEAD
-    "@tailwindcss/typography": "^0.5.0",
-=======
     "@tailwindcss/typography": "^0.5.7",
->>>>>>> 5186be17
     "alpinejs": "^2.8.0"
   },
   "devDependencies": {
